--- conflicted
+++ resolved
@@ -25,16 +25,10 @@
     RcppProgress,
     reshape2,
     sccore,
-<<<<<<< HEAD
-    tibble
-RoxygenNote: 7.1.1
-LinkingTo: Rcpp, RcppEigen, RcppProgress
-=======
     tibble,
     tidytree
 RoxygenNote: 7.1.1
 LinkingTo: Rcpp, RcppArmadillo, RcppEigen, RcppProgress
->>>>>>> 79931c92
 NeedsCompilation: yes
 Suggests: 
     clusterProfiler (>= 3.0.0),

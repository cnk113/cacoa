--- conflicted
+++ resolved
@@ -372,47 +372,20 @@
       } else {
         s.groups = sample.groups
       }
-<<<<<<< HEAD
-
-      possible.tests = c('DESeq2.Wald', 'DESeq2.LRT', 'edgeR', 'Wilcoxon', 't-test', 'limma-woom')
-
-      if(!(tolower(test) %in% tolower(possible.tests))) stop('Test is not supported') else
-        print(paste0(c('DE method ', test, ' is used'), collapse = ''))
-      if( !is.null(normalization) && !(test %in% c('Wilcoxon', 't-test'))) warning(paste0(c('Normalisation cannot be set for ', test, ' method'), collapse='' ))
-
-      if(is.null(resampling.method)){
-        sample.groups.new = list(de = sample.groups)
-      }else if (resampling.method == 'loo'){
-        sample.groups.new = lapply(unlist(sample.groups, use.names = FALSE),
-                                   function(name) lapply(sample.groups, function(group) setdiff(group, name)))
-        names(sample.groups.new) <- unlist(sample.groups)
-      }else if (resample == 'bootstrap'){
-        # TODO check for n.bootstrap
-        print('TODO')
-        # n.smpls = length(sample.groups)
-        # set.seed(seed.resampling)
-        # sample.groups.new = lapply(1:n.bootstrap,
-        #                            function(x) sample.groups[sample(n.smpls,n.smpls,replace = TRUE)])
-        # names(sample.groups.new) <- sapply(1:n.bootstrap,
-        #                                    function(i) paste0(c('bootstrap', as.character(i)), collapse = ''))
-      }
-      else stop('Resampling method is not supposted')
-
-=======
       
-      possible.tests = c('DESeq2.Wald', 'DESeq2.LRT', 'edgeR', 
-                         'Wilcoxon.edgeR', 'Wilcoxon.DESeq2', 'Wilcoxon.totcount',
-                         't-test.edgeR', 't-test.DESeq2', 't-test.totcount',
-                         'limma-voom')
-      
+      possible.tests <- c('DESeq2.Wald', 'DESeq2.LRT', 'edgeR', 
+                          'Wilcoxon.edgeR', 'Wilcoxon.DESeq2', 'Wilcoxon.totcount',
+                          't-test.edgeR', 't-test.DESeq2', 't-test.totcount',
+                          'limma-voom')
+
       # Default test for DESeq2 is Wald
       if(tolower(test) == tolower('DESeq2')) test = paste(test, 'Wald', sep='.')
       # Default normalization for Wilcoxon and t-test is edgeR
       if(tolower(test) %in% tolower(c('Wilcoxon', 't-test')) )  test = paste(test, 'edgeR', sep='.')
-      
+
       if(!(tolower(test) %in% tolower(possible.tests))) stop(paste('Test', test, 'is not supported. Available tests:',paste(possible.tests,collapse=', '))) 
-      
-      test = possible.tests[tolower(test) == tolower(possible.tests)]
+
+      test <- possible.tests[tolower(test) == tolower(possible.tests)]
       message(paste0(c('DE method ', test, ' is used'), collapse = ''))
       
       # s.groups.new contains list of case/control groups of samples to run DE on.
@@ -435,7 +408,6 @@
         }
       } else stop(paste('Resampling method', resampling.method, 'is not supported'))
       
->>>>>>> 3ccffa61
       raw.mats <- extractRawCountMatrices(self$data.object, transposed=T)
       
       de.res = sccore::plapply(names(s.groups.new), function(resampling.name) {

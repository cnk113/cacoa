--- conflicted
+++ resolved
@@ -25,7 +25,7 @@
 
     #' @field cell.groups named factor with cell names with cluster per cell
     cell.groups = NULL,
-    
+
     #' @field embedding a 2D embedding to visualize the cells in
     embedding = NULL,
 
@@ -37,10 +37,10 @@
 
     #' @field target.level target/disease level for sample.group vector
     target.level = NULL,
-    
+
     #' @field sample.groups.palette a color palette for the sample.groups
     sample.groups.palette = NULL,
-    
+
     #' @field cell.groups.palette a color palette for the cell.groups
     cell.groups.palette = NULL,
 
@@ -86,19 +86,19 @@
       } else {
         self$sample.per.cell <- sample.per.cell
       }
-      
+
       if(is.null(sample.groups.palette)) {
         self$sample.groups.palette <- setNames(rev(scales::hue_pal()(length(levels(sample.groups)))), levels(sample.groups))
       } else {
         self$sample.groups.palette <- sample.groups.palette
       }
-      
+
       if(is.null(cell.groups.palette)) {
         self$cell.groups.palette <- setNames( rainbow(length(levels(cell.groups)),s=0.9,v=0.9), levels(cell.groups))
       } else {
         self$cell.groups.palette <- cell.groups.palette
       }
-      
+
       if(is.null(embedding)) {
         # TODO: extract from the object
       } else {
@@ -139,7 +139,7 @@
       }
 
       count.matrices <- extractRawCountMatrices(self$data.object, transposed=T)
-      
+
 
       self$test.results[[name]] <- count.matrices %>%
         estimateExpressionShiftMagnitudes(sample.groups, cell.groups, dist=dist, within.group.normalization=within.group.normalization,
@@ -148,73 +148,73 @@
 
       return(invisible(self$test.results[[name]]))
     },
-    
+
     estimateCommonExpressionShiftMagnitudes=function(sample.groups=self$sample.groups, cell.groups=self$cell.groups, n.cells=NULL, n.randomizations=50, n.subsamples=30, min.cells=10, n.cores=1, verbose=TRUE,  mean.trim=0.1, name='common.expression.shifts') {
       if (is.null(sample.groups))
         stop("'sample.groups' must be provided either during the object initialization or during this function call")
-      
+
       if (is.null(cell.groups)) {
         stop("'cell.groups' must be provided either during the object initialization or during this function call")
       }
-      
+
       if(length(levels(sample.groups))!=2) stop("'sample.groups' must be a 2-level factor describing which samples are being contrasted")
-      
+
       count.matrices <- extractRawCountMatrices(self$data.object, transposed=T)
-      
+
       common.genes <- Reduce(intersect, lapply(count.matrices, colnames))
       count.matrices %<>% lapply(`[`, , common.genes)
-      
+
       comp.matrix <- outer(sample.groups,sample.groups,'!='); diag(comp.matrix) <- FALSE
-      
-      
+
+
       # get a cell sample factor, restricted to the samples being contrasted
       cl <- lapply(count.matrices[names(sample.groups)], rownames)
       cl <- rep(names(cl), sapply(cl, length)) %>% setNames(unlist(cl)) %>%  as.factor()
-      
+
       # cell factor
       cf <- cell.groups
       cf <- cf[names(cf) %in% names(cl)]
-      
+
       # if(is.null(n.cells)) {
       #   n.cells <- min(table(cf)) # use the size of the smallest group
       #   if(verbose) cat('setting group size of ',n.cells,' cells for comparisons\n')
       # }
-      
+
       if(!is.null(n.cells) && n.cells>=length(cf)) {
         if(n.subsamples>1) {
           warning('turning off subsampling, as n.cells exceeds the total number of cells')
           n.subsamples <- 1;
         }
       }
-      
+
       if(verbose) cat('running',n.subsamples,'subsamples,',n.randomizations,'randomizations each ... \n')
       ctdll <- sccore:::plapply(1:n.subsamples,function(i) {
         # subsample cells
-        
+
         # draw cells without sample stratification - this can drop certain samples, particularly those with lower total cell numbers
         if(!is.null(n.cells)) {
           cf <- tapply(names(cf),cf,function(x) {
             if(length(x)<=n.cells) { return(cf[x]) } else { setNames(rep(cf[x[1]],n.cells), sample(x,n.cells)) }
           })
         }
-        
+
         # calculate expected mean number of cells per sample and aim to sample that
         n.cells.scaled <- max(min.cells,ceiling(n.cells/length(sample.groups)));
         cf <- tapply(names(cf),list(cf,cl[names(cf)]),function(x) {
           if(length(x)<=n.cells.scaled) { return(cf[x]) } else { setNames(rep(cf[x[1]],n.cells.scaled), sample(x,n.cells.scaled)) }
         })
-        
+
         cf <- as.factor(setNames(unlist(lapply(cf,as.character)),unlist(lapply(cf,names))))
-        
+
         # table of sample types and cells
         cct <- table(cf,cl[names(cf)])
         caggr <- lapply(count.matrices, conos:::collapseCellsByType, groups=as.factor(cf), min.cell.count=1)[names(sample.groups)]
-        
+
         ctdl <- sccore::plapply(sccore:::sn(levels(cf)),function(ct) { # for each cell type
           tcm <- na.omit(do.call(rbind,lapply(caggr,function(x) x[match(ct,rownames(x)),])))
           tcm <- log(tcm/rowSums(tcm)*1e3+1) # log transform
           tcm <- t(tcm[cct[ct,rownames(tcm)]>=min.cells,,drop=F])
-          
+
           # an internal function to calculate consensus change direction and distances between samples along this axis
           t.consensus.shift.distances <- function(tcm,sample.groups, useCpp=TRUE) {
             if(min(table(sample.groups[colnames(tcm)]))<1) return(NA); # not enough samples
@@ -233,28 +233,28 @@
               }))
               dmm <- apply(dm,2,mean,trim=mean.trim)
               dmm <- dmm/sqrt(sum(dmm^2)) # normalize
-              
+
               # project samples and calculate distances
               as.numeric(dm %*% dmm)
             }
           }
-          
+
           # true distances
           tdist <- t.consensus.shift.distances(tcm,sample.groups)
           # randomized distances
-          
+
           rdist <- lapply(1:n.randomizations,function(i) {
             t.consensus.shift.distances(tcm,as.factor(setNames(sample(as.character(sample.groups)), names(sample.groups))))
           })
-          
+
           # normalize true distances by the mean of the randomized ones
           return(abs(tdist)/mean(abs(unlist(rdist))))
         },n.cores = 1,mc.preschedule = FALSE, progress=(n.subsamples<=1))
-        
+
       },n.cores=ifelse(n.subsamples>1,n.cores,1), mc.preschedule=FALSE, progress=(verbose && n.subsamples>1))
-      
+
       return(invisible(self$test.results[[name]] <- ctdll))
-      
+
     },
 
     #' @description  Plot results from cao$estimateExpressionShiftMagnitudes()
@@ -273,9 +273,9 @@
 
       plotExpressionShiftMagnitudes(cluster.shifts = cluster.shifts, size.norm = size.norm, notch = notch, cell.groups = cell.groups, sample.per.cell = sample.per.cell, palette=palette)
     },
-    
-    
-    plotCommonExpressionShiftMagnitudes=function(name='common.expression.shifts', show.subsampling.variability=FALSE, show.jitter=FALSE, jitter.alpha=0.05, palette=self$cell.groups.palette) { 
+
+
+    plotCommonExpressionShiftMagnitudes=function(name='common.expression.shifts', show.subsampling.variability=FALSE, show.jitter=FALSE, jitter.alpha=0.05, palette=self$cell.groups.palette) {
       res <- private$getResults(name)
       cn <- setNames(names(res[[1]]),names(res[[1]]))
       if(show.subsampling.variability) { # average across patient pairs
@@ -289,9 +289,9 @@
       df <- df[order(df$mean,decreasing=F),]
       df$cell <- factor(df$cell,levels=df$cell)
       df <- na.omit(df);
-      
+
       p <- ggplot(df,aes(x=cell,y=mean,fill=cell))+
-        geom_bar(stat='identity') + 
+        geom_bar(stat='identity') +
         geom_errorbar(aes(ymin=mean-se*1.96, ymax=mean+se*1.96),width=0.2)+
         geom_hline(yintercept = 1,linetype=2,color='gray50')+
         theme_bw() +
@@ -439,7 +439,7 @@
 
       plotDEGenes(de.raw = de.raw, cell.groups = cell.groups, legend.position = legend.position, p.adjust.cutoff = p.adjust.cutoff, palette=palette, size=size)
     },
-    
+
     #' @description Plot number of significant DE genes
     #' @param name results slot in which the DE results should be stored (default: 'de')
     #' @param palette cell group palette (default: stored $cell.groups.palette)
@@ -450,16 +450,16 @@
     #' @return A ggplot2 object
     plotNumberOfDEGenes=function(name='de', cell.groups = self$cell.groups, legend.position = "none", label = T, p.adjust=TRUE, pvalue.cutoff=0.05, palette=self$cell.groups.palette) {
       de.raw <- private$getResults(name, 'estimatePerCellTypeDE()')
-  
+
       if(p.adjust) {
         x <- lapply(de.raw,function(x) sum(na.omit(x$res$padj<=pvalue.cutoff))) %>% unlist %>% sort
       } else {
         x <- lapply(de.raw,function(x) sum(na.omit(x$res$pvalue<=pvalue.cutoff))) %>% unlist %>% sort
       }
       p <- ggplot(data.frame(cell=names(x),nde=x),aes(x=reorder(cell,nde),y=nde,fill=cell)) + geom_bar(stat="identity")+ theme_bw() + theme(axis.text.x = element_text(angle = 90, vjust = 0.5, hjust=1, size=12),axis.title.x = element_blank()) +ylab("number of DE genes") + guides(fill=F)
-      
+
       if(!is.null(palette)) p <- p+ scale_fill_manual(values=palette)
-      
+
       return(p)
     },
 
@@ -533,8 +533,6 @@
       return(invisible(self$test.results[["ontology"]]))
     },
 
-<<<<<<< HEAD
-=======
     #' @description Plot number of highly-expressed DE genes as a function of number of cells
     #' @param de.filter Filtered DE genes, results from prepareOntologyData (default: stored list)
     #' @param cell.groups Vector indicating cell groups with cell names (default: stored vector)
@@ -548,7 +546,7 @@
 
       plotFilteredDEGenes(de.filter = de.filter, cell.groups = cell.groups, legend.position = legend.position, label = label)
     },
-    
+
     #' @description  Plot embedding
     #' @param embedding A cell embedding to use (two-column data frame with rownames corresponding to cells) (default: stored embedding object)
     #' @param plot.theme plot theme to use (default: ggplot2::theme_bw())
@@ -558,7 +556,6 @@
       sccore::embeddingPlot(embedding, plot.theme=plot.theme, ...)
     },
 
->>>>>>> 0bd24dc3
     #' @description  Estimate ontology terms based on DEs
     #' @param type Ontology type, either GO (gene ontology) or DO (disease ontology). Please see DOSE package for more information (default="GO")
     #' @param org.db Organism database, e.g., org.Hs.eg.db for human or org.Ms.eg.db for mouse. Input must be of class 'OrgDb'
@@ -799,7 +796,7 @@
     #' @param notch Whether to show notch in the boxplots
     #' @param alpha Transparency level on the data points (default: 0.2)
     #' @param palette color palette to use for conditions (default: stored $sample.groups.palette)
-    #' @param show.significance whether to show statistical significance betwwen sample groups. wilcox.test was used; (* < 0.05; ** < 0.01; *** < 0.001)  
+    #' @param show.significance whether to show statistical significance betwwen sample groups. wilcox.test was used; (* < 0.05; ** < 0.01; *** < 0.001)
     #' @return A ggplot2 object
     plotProportions=function(legend.position = "right",
                              cell.groups = self$cell.groups,
@@ -825,7 +822,7 @@
                         cells.to.remove = cells.to.remove,
                         cells.to.remain = cells.to.remain,
                         notch=notch,
-                        alpha = alpha, palette=palette, 
+                        alpha = alpha, palette=palette,
                         show.significance=show.significance)
       }
 
@@ -1065,29 +1062,29 @@
     #' @param target.level target/disease level for sample.group vector
     #' @param bins number of bins for density esitmation, default 400
     #' @param condition.per.cell Named group factor with cell names. Must have exactly two levels.
-    #' @param by.sample  if TRUE, density will esitmated by sample and quantiles normlization will applied to indivisual sample. If FALSE, cell condition.per.cell need to be provided and density will simply esitmated by condition.per.cell. 
-    #' @add.ponits add.ponits  show cells in density plot     
+    #' @param by.sample  if TRUE, density will esitmated by sample and quantiles normlization will applied to indivisual sample. If FALSE, cell condition.per.cell need to be provided and density will simply esitmated by condition.per.cell.
+    #' @add.ponits add.ponits  show cells in density plot
     estimateCellDensity = function(embedding=self$embedding, cell.groups=self$cell.groups, sample.groups=self$sample.groups, sample.per.cell = self$sample.per.cell, ref.level=self$ref.level, target.level=self$target.level, bins = 400, by.sample = TRUE){
 
       if(is.null(embedding)) stop("'embedding' must be provided either during the object initialization or during this function call")
 
       if(is.null(cell.groups)) stop("'cell.groups' must be provided either during the object initialization or during this function call")
-      
+
       if(is.null(sample.groups)) stop("'sample.groups' must be provided either during the object initialization or during this function call")
-      
+
       if(is.null(sample.per.cell)) stop("'sample.per.cell' must be provided either during the object initialization or during this function call")
 
       if(is.null(ref.level)) stop("'ref.level' must be provided either during the object initialization or during this function call")
 
       if(is.null(target.level)) stop("'target.level' must be provided either during the object initialization or during this function call")
-      
+
       # calculate sample.per.cell
       condition.per.cell <- as.factor(setNames( as.character(sample.groups[ as.character(sample.per.cell)]), names(sample.per.cell) ))
 
       ref.level <- self$ref.level
       target.level <- self$target.level
       sample.groups <- self$sample.groups
-      
+
       self$test.results[['bins']] <- bins
       res <- estimateCellDensity(embedding, sample.per.cell = sample.per.cell, sample.groups = sample.groups, bins = bins, ref.level =
                                    ref.level, target.level = target.level, condition.per.cell = condition.per.cell, by.sample =
@@ -1096,7 +1093,7 @@
       self$test.results[['target.density']] <- res[['density.fraction']][[target.level]]
       self$test.results[['ref.density']] <- res[['density.fraction']][[ref.level]]
       #self$test.results[['diff.density']] <- res[['density.fraction']][[target.level]] - res[['density.fraction']][[ref.level]]
-      
+
       self$test.results[['density.emb']] <- res[['density.emb']]
 
       return(invisible(self$density[['bins']]))
@@ -1105,7 +1102,7 @@
     #' @description Plot cell density
     #' @param add.ponits default is TRUE, add points to cell density figure
     #' @param condition.per.cell Named group factor with cell names. Must have exactly two levels. condition.per.cell must be provided when add.ponits is TRUE
-    #' @param contours specify cell types for contour, mutiple cell types are also suported 
+    #' @param contours specify cell types for contour, mutiple cell types are also suported
     #' @param contour.color color for contour line
     #' @param contour.conf confidence interval of contour
     #' @return A ggplot2 object
@@ -1113,24 +1110,24 @@
       bins <- private$getResults('bins', 'estimateCellDensity()')
       ref <- self$ref.level
       target <- self$target.level
-      
+
       # calculate sample.per.cell
       condition.per.cell <- as.factor(setNames( as.character(self$sample.groups[ as.character(self$sample.per.cell)]), names(self$sample.per.cell) ))
-      
-      
+
+
       target.density <- private$getResults('target.density', 'estimateCellDensity()')
       ref.density <- private$getResults('ref.density', 'estimateCellDensity()')
-      
+
       mi <- min(c(min(ref.density), min(target.density)))
       ma <- max(c(max(ref.density), max(target.density)))
       emb <- private$getResults('density.emb', 'estimateCellDensity()')
-      
+
       target.density = data.frame(emb, 'z' = target.density)
       ref.density = data.frame(emb, 'z' = ref.density)
-      
+
       p1 <- plotDensity(target.density, bins = bins, col = col, legend.position = legend.position, show.legend = show.legend, title =self$ref.level, show.grid = show.grid, mi = mi, ma = ma)
       p2 <- plotDensity(ref.density, bins = bins, col = col,legend.position = legend.position, show.legend = show.legend, title =self$target.level, show.grid = show.grid, mi = mi, ma = ma)
-      
+
       if (add.ponits){
         if(is.null(condition.per.cell)) stop("'condition.per.cell' must be provided when add points")
         emb <- self$embedding %>% as.data.frame()
@@ -1139,32 +1136,32 @@
         emb[1:4,]
         nname1 <- names(condition.per.cell)[condition.per.cell == ref]
         nname1 <- sample(nname1, min(2000, nrow(emb[nname1, ])))
-        
+
         nname2 <- names(condition.per.cell)[condition.per.cell == target]
         nname2 <- sample(nname2, min(2000, nrow(emb[nname2, ])))
-        
-        p1 <- p1 + geom_point(data = emb[nname1, ], aes(x = x, y = y), col = point.col, size = 0.00001, alpha = 0.2)  
-        p2 <- p2 + geom_point(data = emb[nname2, ], aes(x = x, y = y), col = point.col, size = 0.00001, alpha = 0.2) 
-      }
-      
+
+        p1 <- p1 + geom_point(data = emb[nname1, ], aes(x = x, y = y), col = point.col, size = 0.00001, alpha = 0.2)
+        p2 <- p2 + geom_point(data = emb[nname2, ], aes(x = x, y = y), col = point.col, size = 0.00001, alpha = 0.2)
+      }
+
 
       if(!is.null(contours)){
         cnl = do.call(c, lapply(sn(contours), function(x) getContour(self$embedding, cell.type =self$cell.groups , cell=x ,conf = contour.conf, color = contour.color)))
         p1 <- p1 + cnl
         p2 <- p2 + cnl
       }
-      
-      
+
+
       return(list('ref' = p1, 'target' = p2))
     },
-    
-
-    
+
+
+
     #' @description esitmate differential cell density
     #' @param col color palettes,  default is c('blue','white','red')
     #' @param condition.per.cell A two-level factor on the cell names describing the conditions being compared (default: stored vector)
-    #' @method method to cacuated differential cell density of each bin; substract: target density minus ref density; entropy: estimated kl divergence entropy betwwen sample grapups ; t.test: zscore of t-test,global variacen is setting for t.test;     
-    #' @param contours specify cell types for contour, mutiple cell types are also suported 
+    #' @method method to cacuated differential cell density of each bin; substract: target density minus ref density; entropy: estimated kl divergence entropy betwwen sample grapups ; t.test: zscore of t-test,global variacen is setting for t.test;
+    #' @param contours specify cell types for contour, mutiple cell types are also suported
     #' @param contour.color color for contour line
     #' @param z.cutoff absolute z score cutoff
     #' @param contour.conf confidence interval of contour
@@ -1175,13 +1172,13 @@
       bins <- private$getResults('bins', 'estimateCellDensity()')
       density.matrix <- private$getResults('density.mat', 'estimateCellDensity()')
       density.emb <- private$getResults('density.emb', 'estimateCellDensity()')
-      
+
       if (method == 'entropy'){
         if(is.null(condition.per.cell)) stop("'condition.per.cell' must be provided when entropy was used")
       }
       p <- diffCellDensity(density.emb, density.matrix, condition.per.cell = condition.per.cell, sample.groups, bins = bins, target.level = target.level, ref.level =
                              ref.level, method = method, title = title, legend.position = legend.position, show.legend = show.legend, show.grid = show.grid, z.cutoff = z.cutoff)
-      
+
       if (plot){
         if(!is.null(contours)){
           cnl = do.call(c, lapply(sn(contours), function(x) getContour(self$embedding, cell.type =self$cell.groups , cell=x ,conf = contour.conf, color = contour.color)))
@@ -1192,14 +1189,14 @@
       return(p$score)
     },
 
-    #' @title Plot inter-sample expression distance 
+    #' @title Plot inter-sample expression distance
     #' @description  Plot results from cao$estimateExpressionShiftMagnitudes()
     #' @param name Test results to plot (default=expression.shifts)
     #' @param notch Show notches in plot, see ggplot2::geom_boxplot for more info (default=T)
     #' @param cell.groups Named factor with cell names defining groups/clusters (default: stored $cell.groups vector)
     #' @param sample.groups Named sample factor with cell names (default: stored $sample.groups vector)
     #' @param weighted.distance whether to weigh the expression distance by the sizes of cell types (default: TRUE), or show distances for each individual cell type
-    #' @param show.significance whether to show statistical significance betwwen sample groups. wilcox.test was used; (* < 0.05; ** < 0.01; *** < 0.001)  
+    #' @param show.significance whether to show statistical significance betwwen sample groups. wilcox.test was used; (* < 0.05; ** < 0.01; *** < 0.001)
     #' @return A ggplot2 object
     plotExpressionDistance = function(name='expression.shifts', notch = TRUE, cell.groups = self$cell.groups, sample.groups = self$sample.groups, weighted.distance = TRUE,  min.cells = 10, palette=self$sample.groups.palette, show.significance = FALSE) {
       plotExpressionDistance(private$getResults(name, 'estimateExpressionShiftMagnitudes()'), notch = notch, cell.groups = cell.groups, sample.groups = sample.groups, weighted.distance = weighted.distance,  min.cells = min.cells, palette=palette, show.significance=show.significance)
@@ -1219,8 +1216,8 @@
       cluster.shifts <- private$getResults(name, 'estimateExpressionShiftMagnitudes()')
       plotExpressionDistancetSNE(cluster.shifts, sample.groups = sample.groups, cell.type = cell.type, method = method, perplexity=perplexity, max_iter=max_iter, palette=palette)
     },
-    
-    #' @description Extract contour from embedding 
+
+    #' @description Extract contour from embedding
     #' @param cell specify cell types for contour, mutiple cell types are also suported
     #' @param conf confidence interval of contour
     getContour = function(cells,  color = 'white', linetype = 2, conf = "10%") {
@@ -1237,7 +1234,7 @@
         stop("Test result for ", name, " wasn't found")
       }
     },
-    
+
     getResults=function(name,suggestedFunction=NULL) {
       if (is.null(self$test.results[[name]])) {
         msg <- paste0("A result named \"", name, "\" cannot be found.");

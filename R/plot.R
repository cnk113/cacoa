--- conflicted
+++ resolved
@@ -233,22 +233,12 @@
   return(ont.res)
 }
 
-<<<<<<< HEAD
-#' @title Plot Expression Shift Magnitudes
-#' @description  Plot results from cao$estimateExpressionShiftMagnitudes()
-#' @param name Test results to plot (default=expression.shifts)
-#' @param size.norm Plot size normalized results. Requires cell.groups, and sample.per.cell (default=F)
-#' @param notch Show notches in plot, see ggplot2::geom_boxplot for more info (default=T)
-#' @param cell.groups Named factor with cell names defining groups/clusters (default: stored vector)
-#' @param sample.per.cell Named sample factor with cell names (default: stored vector)
-=======
 getOntologyPlotTitle <- function(genes, cell.subgroup, type) {
   if(genes == "all")
     return(ggtitle(paste(cell.subgroup, type, "terms, all DE genes")))
 
   return(ggtitle(paste0(cell.subgroup, " ", type, " terms, ", genes,"-regulated DE genes")))
 }
-
 
 #' @title Plot bar, point or boxplots showing mean/median values per cell type
 #' @description  Generic function for plotting mean or median values per cell type (used for expression shift distances and others)
@@ -258,7 +248,6 @@
 #' @param jitter.alpha transparency value for the data points (default: 0.05)
 #' @param notch - whether to show notches in the boxplot version (default=TRUE)
 #' @param palette - cell type palette
->>>>>>> 3ccffa61
 #' @return A ggplot2 object
 plotMeanMedValuesPerCellType <- function(df, type='bar', show.jitter=TRUE, notch = T, jitter.alpha=0.05, palette=NULL, ylab='expression distance', yline=1) {
 
@@ -295,122 +284,6 @@
   
 }
 
-<<<<<<< HEAD
-  return(gg)
-}
-
-plotOntologyFamily <- function(fam, data, plot.type = NULL, show.ids = F, string.length=18, legend.label.size = 1, legend.position = "topright", verbose = T, n.cores = 1) {
-  parent.ids <- sapply(fam, function(x) data[[x]]$parent_go_id) %>% unlist() %>% unique()
-  parent.names <- sapply(fam, function(x) data[[x]]$parent_name) %>% unlist() %>% unique()
-  nodes <- data.frame(label = c(fam, parent.ids)) %>%
-    mutate(., name = c(sapply(fam, function(x) data[[x]]$Description) %>% unlist(), parent.names))
-
-  # Define edges
-  edges <- lapply(nodes$label, function(y) {
-    data.frame(from=y, to=nodes$label[nodes$label %in% (get_child_nodes(y)$child_go_id)])
-  }) %>%
-    bind_rows() %>%
-    as.data.frame() %>%
-    .[apply(., 1, function(x) x[1] != x[2]),] # Remove selves
-
-  # Remove redundant inheritance
-  edges %<>%
-    pull(to) %>%
-    unique() %>%
-    plapply(function(x) {
-      tmp.to <- edges[edges$to == x,]
-
-      if(class(tmp.to) == "data.frame") {
-        if(nrow(tmp.to) > 1) {
-          tmp.children <- sapply(tmp.to$from, function(parent.id) {
-            get_child_nodes(parent.id)$child_go_id
-          })
-
-          idx <- sapply(1:(tmp.children %>% length()), function(id) {
-            any(tmp.children[-id] %>% names() %in% tmp.children[[id]])
-          })
-
-          res <- tmp.to[!idx,]
-        } else if(nrow(tmp.to) == 1) {
-          res <- tmp.to
-        }
-      } else {
-        res <- NULL
-      }
-      return(res)
-    }, progress = verbose, n.cores = n.cores) %>%
-    .[!sapply(., is.null)] %>%
-    bind_rows()
-
-  # Minimize tree depending on plot.type
-  if(plot.type == "dense") { # Plots all significanct terms and their 1st order relationships
-    sig.parents <- c(fam, sapply(fam, function(x) data[[x]]$parents_in_IDs) %>% unlist())
-    edges %<>% .[apply(., 1, function(r) any(unlist(r) %in% sig.parents)),]
-  } else if(plot.type == "minimal") { # Plot significant terms only
-    sig.parents <- c(fam, sapply(fam, function(x) data[[x]]$parents_in_IDs) %>% unlist())
-    edges %<>% .[apply(., 1, function(r) all(unlist(r) %in% sig.parents)),]
-  }
-
-  # Convert IDs to names
-  if(show.ids == F) {
-    for(id in 1:nrow(nodes)) {
-      edges[edges == nodes$label[id]] <- nodes$name[id]
-    }
-  }
-
-  # Wrap strings for readability
-  edges.wrapped <- edges %>% apply(2, function(x) wrap_strings(x, string.length))
-
-  # Render graph
-  p <- graphAM(get.adjacency(graph_from_data_frame(edges.wrapped)) %>% as.matrix(),
-                      edgemode = 'directed') %>%
-    layoutGraph()
-
-  # Define layout
-  ## Extract significance
-  tmp.dat <- data.frame(id = c(fam, sapply(fam, function(x) data[[x]]$parents_in_IDs) %>% unlist()),
-                        sig = c(sapply(fam, function(x) data[[x]]$Significance) %>% unlist(),
-                                sapply(fam, function(x) data[[x]]$parents_in_IDs %>% names()) %>% unlist())) %>%
-    .[match(unique(.$id), .$id),]
-
-  ## Convert IDs to names
-  for(id in tmp.dat$id) {
-    tmp.dat[tmp.dat == id] <- nodes$name[nodes$label == id]
-  }
-
-  ## Wrap names
-  tmp.dat$id %<>% wrap_strings(string.length)
-
-  ## Color by significance
-  node.color = tmp.dat$sig %>%
-    as.numeric() %>%
-    sapply(function(p) {
-      if(p <= 0.05 & p > 0.01) {
-        return("mistyrose1")
-      } else if(p <= 0.01 & p > 0.001) {
-        return("lightpink1")
-      } else {
-        return("indianred2")
-      }
-    }) %>%
-    setNames(tmp.dat$id)
-
-  ## Assign changes
-  node.names <- p@renderInfo@nodes$fill %>% names()
-  name.dif <- setdiff(node.names, names(node.color))
-  node.color %<>% c(rep("transparent", length(name.dif)) %>% setNames(name.dif)) %>% .[match(node.names, names(.))]
-  p@renderInfo@nodes$fill <- node.color %>% setNames(names(p@renderInfo@nodes$fill))
-  p@renderInfo@nodes$shape <- rep("box", length(p@renderInfo@nodes$shape)) %>% setNames(names(p@renderInfo@nodes$shape))
-
-  # Plot
-  renderGraph(p)
-  legend(legend.position,
-         legend = c("P > 0.05","P < 0.05","P < 0.01","P < 0.001"),
-         fill = c("white","mistyrose1","lightpink1","indianred2"),
-         cex = legend.label.size)
-}
-
-=======
 ##' show a scatter plot of cell-type values vs. number of cells per cell type
 ##'
 ##' @param df a data frame with $val and $cell columns, just like plotMeanValuesPerCellType
@@ -455,4 +328,115 @@
   p
   
 }
->>>>>>> 3ccffa61
+
+plotOntologyFamily <- function(fam, data, plot.type = NULL, show.ids = F, string.length=18, legend.label.size = 1, legend.position = "topright", verbose = T, n.cores = 1) {
+  parent.ids <- sapply(fam, function(x) data[[x]]$parent_go_id) %>% unlist() %>% unique()
+  parent.names <- sapply(fam, function(x) data[[x]]$parent_name) %>% unlist() %>% unique()
+  nodes <- data.frame(label = c(fam, parent.ids)) %>%
+    mutate(., name = c(sapply(fam, function(x) data[[x]]$Description) %>% unlist(), parent.names))
+
+  # Define edges
+  edges <- lapply(nodes$label, function(y) {
+    data.frame(from=y, to=nodes$label[nodes$label %in% (get_child_nodes(y)$child_go_id)])
+  }) %>%
+    bind_rows() %>%
+    as.data.frame() %>%
+    .[apply(., 1, function(x) x[1] != x[2]),] # Remove selves
+
+  # Remove redundant inheritance
+  edges %<>%
+    pull(to) %>%
+    unique() %>%
+    plapply(function(x) {
+      tmp.to <- edges[edges$to == x,]
+
+      if(class(tmp.to) == "data.frame") {
+        if(nrow(tmp.to) > 1) {
+          tmp.children <- sapply(tmp.to$from, function(parent.id) {
+            get_child_nodes(parent.id)$child_go_id
+          })
+
+          idx <- sapply(1:(tmp.children %>% length()), function(id) {
+            any(tmp.children[-id] %>% names() %in% tmp.children[[id]])
+          })
+
+          res <- tmp.to[!idx,]
+        } else if(nrow(tmp.to) == 1) {
+          res <- tmp.to
+        }
+      } else {
+        res <- NULL
+      }
+      return(res)
+    }, progress = verbose, n.cores = n.cores) %>%
+    .[!sapply(., is.null)] %>%
+    bind_rows()
+
+  # Minimize tree depending on plot.type
+  if(plot.type == "dense") { # Plots all significanct terms and their 1st order relationships
+    sig.parents <- c(fam, sapply(fam, function(x) data[[x]]$parents_in_IDs) %>% unlist())
+    edges %<>% .[apply(., 1, function(r) any(unlist(r) %in% sig.parents)),]
+  } else if(plot.type == "minimal") { # Plot significant terms only
+    sig.parents <- c(fam, sapply(fam, function(x) data[[x]]$parents_in_IDs) %>% unlist())
+    edges %<>% .[apply(., 1, function(r) all(unlist(r) %in% sig.parents)),]
+  }
+
+  # Convert IDs to names
+  if(show.ids == F) {
+    for(id in 1:nrow(nodes)) {
+      edges[edges == nodes$label[id]] <- nodes$name[id]
+    }
+  }
+
+  # Wrap strings for readability
+  edges.wrapped <- edges %>% apply(2, function(x) wrap_strings(x, string.length))
+
+  # Render graph
+  p <- graphAM(get.adjacency(graph_from_data_frame(edges.wrapped)) %>% as.matrix(),
+                      edgemode = 'directed') %>%
+    layoutGraph()
+
+  # Define layout
+  ## Extract significance
+  tmp.dat <- data.frame(id = c(fam, sapply(fam, function(x) data[[x]]$parents_in_IDs) %>% unlist()),
+                        sig = c(sapply(fam, function(x) data[[x]]$Significance) %>% unlist(),
+                                sapply(fam, function(x) data[[x]]$parents_in_IDs %>% names()) %>% unlist())) %>%
+    .[match(unique(.$id), .$id),]
+
+  ## Convert IDs to names
+  for(id in tmp.dat$id) {
+    tmp.dat[tmp.dat == id] <- nodes$name[nodes$label == id]
+  }
+
+  ## Wrap names
+  tmp.dat$id %<>% wrap_strings(string.length)
+
+  ## Color by significance
+  node.color = tmp.dat$sig %>%
+    as.numeric() %>%
+    sapply(function(p) {
+      if(p <= 0.05 & p > 0.01) {
+        return("mistyrose1")
+      } else if(p <= 0.01 & p > 0.001) {
+        return("lightpink1")
+      } else {
+        return("indianred2")
+      }
+    }) %>%
+    setNames(tmp.dat$id)
+
+  ## Assign changes
+  node.names <- p@renderInfo@nodes$fill %>% names()
+  name.dif <- setdiff(node.names, names(node.color))
+  node.color %<>% c(rep("transparent", length(name.dif)) %>% setNames(name.dif)) %>% .[match(node.names, names(.))]
+  p@renderInfo@nodes$fill <- node.color %>% setNames(names(p@renderInfo@nodes$fill))
+  p@renderInfo@nodes$shape <- rep("box", length(p@renderInfo@nodes$shape)) %>% setNames(names(p@renderInfo@nodes$shape))
+
+  # Plot
+  renderGraph(p)
+  legend(legend.position,
+         legend = c("P > 0.05","P < 0.05","P < 0.01","P < 0.001"),
+         fill = c("white","mistyrose1","lightpink1","indianred2"),
+         cex = legend.label.size)
+}
+

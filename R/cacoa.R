#' @title Cacoa R6 class
#'
#' @import methods enrichplot dplyr
#' @export Cacoa
#' @exportClass Cacoa
#' @param sample.groups a two-level factor on the sample names describing the conditions being compared (default: stored vector)
#' @param cell.groups Vector indicating cell groups with cell names (default: stored vector)
#' @param n.cores number of cores for parallelisation
#' @param verbose show progress (default: stored value)
#' @param name field name where the test results are stored
#' @param n.top.genes number of top genes for estimation
#' @param gene.selection a method to select top genes, "change" selects genes by cluster-free Z-score change,
#' "expression" picks the most expressed genes and "od" picks overdispersed genes.  Default: "change".
#' @param excluded.genes list of genes to exclude during estimation. For example, a list of mitochondrial genes.
Cacoa <- R6::R6Class("Cacoa", lock_objects=FALSE,
  public = list(
    n.cores = 1,

    #' @field verbose print diagnostic messages
    verbose = FALSE,

    #' @field test.results results of the estimations, ready to use
    test.results = list(),

    #' @field cache intermediate results of the estimations, which can be used during some other computations
    cache = list(),

    #' @field data.object the main object storing data (Conos or Seurat)
    data.object = list(),

    #' @field sample.groups 2-factor vector with annotation of groups/condition per sample
    sample.groups = NULL,

    #' @field cell.groups named factor with cell names with cluster per cell
    cell.groups = NULL,

    #' @field embedding a 2D embedding to visualize the cells in
    embedding = NULL,

    #' @field sample.per.cell named factor with cell names
    sample.per.cell = NULL,

    #' @field ref.level reference level for sample.group vector
    ref.level = NULL,

    #' @field target.level target/disease level for sample.group vector
    target.level = NULL,

    #' @field sample.groups.palette a color palette for the sample.groups
    sample.groups.palette = NULL,

    #' @field cell.groups.palette a color palette for the cell.groups
    cell.groups.palette = NULL,

    #' @field plot.theme ggplot2 theme for all plots
    plot.theme=NULL,

    initialize=function(data.object, sample.groups=NULL, cell.groups=NULL, sample.per.cell=NULL, ref.level=NULL, target.level=NULL,
                        sample.groups.palette=NULL, cell.groups.palette=NULL, embedding=extractEmbedding(data.object), n.cores=1, verbose=TRUE,
                        plot.theme=theme_bw()) {
      if ('Cacoa' %in% class(data.object)) { # copy constructor
        for (n in ls(data.object)) {
          if (!is.function(get(n, data.object))) assign(n, get(n, data.object), self)
        }

        return()
      }

      self$n.cores <- n.cores
      self$verbose <- verbose
      self$ref.level <- ref.level

      if (is.null(ref.level))
        stop("ref.level must be provided")

      if(is.null(target.level)) {
        self$target.level <- "target"
      } else {
        self$target.level <- target.level
      }

      # TODO: would be nice to support a list of count matrices as input
      if (!('Conos' %in% class(data.object)))
        stop("only Conos data objects are currently supported");

      self$data.object <- data.object

      if(is.null(sample.groups)) {
        self$sample.groups <- extractSampleGroups(data.object, ref.level, self$target.level)
      } else {
        self$sample.groups <- sample.groups <- as.factor(sample.groups)
      }

      if(is.null(cell.groups)) {
        self$cell.groups <- extractCellGroups(data.object)
      } else {
        self$cell.groups <- as.factor(cell.groups)
      }

      if(is.null(sample.per.cell)) {
        self$sample.per.cell <- extractSamplePerCell(data.object)
      } else {
        self$sample.per.cell <- sample.per.cell
      }

      if(is.null(sample.groups.palette)) {
        self$sample.groups.palette <- setNames(rev(scales::hue_pal()(length(levels(sample.groups)))), levels(sample.groups))
      } else {
        self$sample.groups.palette <- sample.groups.palette
      }

      if(is.null(cell.groups.palette)) {
        self$cell.groups.palette <- setNames(rainbow(length(levels(cell.groups)),s=0.9,v=0.9), levels(cell.groups))
      } else {
        self$cell.groups.palette <- cell.groups.palette
      }

      self$plot.theme <- plot.theme
      self$embedding <- embedding;
      private$checkCellEmbedding()
    },

    ### Expression shifts

    #' @description  Calculate expression shift magnitudes of different clusters between conditions
    #' @param cell.groups Named cell group factor with cell names (default: stored vector)
    #' @param dist 'JS' - Jensen Shannon divergence, or 'cor' - correlation distance (default="JS")
    #' @param within.group.normalization Normalize the shift magnitude by the mean magnitude of within-group variation (default=T)
    #' @param valid.comparisons A logical matrix (rows and columns are samples) specifying valid between-sample comparisons. Note that if within.group.normalization=T, the method will automatically include all within-group comparisons of the samples for which at least one valid pair is included in the valid.comparisons (default=NULL)
    #' @param n.cells Number of cells to subsmaple across all samples (if not specified, defaults to the total size of the smallest cell cluster)
    #' @param n.top.genes Number of top highest-expressed genes to consider (default: all genes)
    #' @param n.subsamples Number of samples to draw (default=100)
    #' @param min.cells Minimum number of cells per cluster/per sample to be included in the analysis (default=10)
    #' @param n.cores Number of cores (default: stored integer)
    #' @param name Test name (default="expression.shifts")
    #' @return a list include \itemize{
    #'   \item{dist.df: a table with cluster distances (normalized if within.gorup.normalization=TRUE), cell type and the number of cells}
    #'   \item{p.dist.info: raw list of `n.subsamples` sampled distance matrices (cells were subsampled)}
    #'   \item{sample.groups: same as the provided variable}
    #'   \item{cell.groups: same as the provided variable}
    #'   \item{valid.comparisons: a matrix of valid comparisons (in this case all should be valid, since we're not restricting samples that should be compared)}
    #' }
    estimateExpressionShiftMagnitudes=function(cell.groups=self$cell.groups, dist='JS', within.group.normalization=TRUE, valid.comparisons=NULL,
                                               n.cells=NULL, n.top.genes=Inf, n.subsamples=100, min.cells=10,
                                               sample.groups=self$sample.groups, n.cores=self$n.cores, verbose=self$verbose,
                                               name="expression.shifts", ...) {
      count.matrices <- extractRawCountMatrices(self$data.object, transposed=TRUE)

      self$test.results[[name]] <- count.matrices %>%
        estimateExpressionShiftMagnitudes(sample.groups, cell.groups, dist=dist, within.group.normalization=within.group.normalization,
                                          valid.comparisons=valid.comparisons, n.cells=n.cells, n.top.genes=n.top.genes, n.subsamples=n.subsamples,
                                          min.cells=min.cells, n.cores=n.cores, verbose=verbose, transposed.matrices=TRUE, ...)

      return(invisible(self$test.results[[name]]))
    },

    estimateCommonExpressionShiftMagnitudes=function(sample.groups=self$sample.groups, cell.groups=self$cell.groups, n.cells=NULL, n.randomizations=50, n.subsamples=30, min.cells=10,
                                                     n.cores=self$n.cores, verbose=self$verbose,  mean.trim=0.1, name='common.expression.shifts') {
      if(length(levels(sample.groups))!=2) stop("'sample.groups' must be a 2-level factor describing which samples are being contrasted")

      count.matrices <- extractRawCountMatrices(self$data.object, transposed=T)

      common.genes <- Reduce(intersect, lapply(count.matrices, colnames))
      count.matrices %<>% lapply(`[`, , common.genes)

      comp.matrix <- outer(sample.groups,sample.groups,'!='); diag(comp.matrix) <- FALSE


      # get a cell sample factor, restricted to the samples being contrasted
      cl <- lapply(count.matrices[names(sample.groups)], rownames)
      cl <- rep(names(cl), sapply(cl, length)) %>% setNames(unlist(cl)) %>%  as.factor()

      # cell factor
      cf <- cell.groups
      cf <- cf[names(cf) %in% names(cl)]

      # if(is.null(n.cells)) {
      #   n.cells <- min(table(cf)) # use the size of the smallest group
      #   if(verbose) cat('setting group size of ',n.cells,' cells for comparisons\n')
      # }

      if(!is.null(n.cells) && n.cells>=length(cf)) {
        if(n.subsamples>1) {
          warning('turning off subsampling, as n.cells exceeds the total number of cells')
          n.subsamples <- 1;
        }
      }

      if(verbose) cat('running',n.subsamples,'subsamples,',n.randomizations,'randomizations each ... \n')
      ctdll <- sccore:::plapply(1:n.subsamples,function(i) {
        # subsample cells

        # draw cells without sample stratification - this can drop certain samples, particularly those with lower total cell numbers
        if(!is.null(n.cells)) {
          cf <- tapply(names(cf),cf,function(x) {
            if(length(x)<=n.cells) { return(cf[x]) } else { setNames(rep(cf[x[1]],n.cells), sample(x,n.cells)) }
          })
        }

        # calculate expected mean number of cells per sample and aim to sample that
        n.cells.scaled <- max(min.cells,ceiling(n.cells/length(sample.groups)));
        cf <- tapply(names(cf),list(cf,cl[names(cf)]),function(x) {
          if(length(x)<=n.cells.scaled) { return(cf[x]) } else { setNames(rep(cf[x[1]],n.cells.scaled), sample(x,n.cells.scaled)) }
        })

        cf <- as.factor(setNames(unlist(lapply(cf,as.character)),unlist(lapply(cf,names))))

        # table of sample types and cells
        cct <- table(cf,cl[names(cf)])
        caggr <- lapply(count.matrices, conos:::collapseCellsByType, groups=as.factor(cf), min.cell.count=1)[names(sample.groups)]

        ctdl <- sccore::plapply(sccore:::sn(levels(cf)),function(ct) { # for each cell type
          tcm <- na.omit(do.call(rbind,lapply(caggr,function(x) x[match(ct,rownames(x)),])))
          tcm <- log(tcm/rowSums(tcm)*1e3+1) # log transform
          tcm <- t(tcm[cct[ct,rownames(tcm)]>=min.cells,,drop=F])

          # an internal function to calculate consensus change direction and distances between samples along this axis
          t.consensus.shift.distances <- function(tcm,sample.groups, useCpp=TRUE) {
            if(min(table(sample.groups[colnames(tcm)]))<1) return(NA); # not enough samples
            if(useCpp) {
              g1 <- which(sample.groups[colnames(tcm)]==levels(sample.groups)[1])-1
              g2 <- which(sample.groups[colnames(tcm)]==levels(sample.groups)[2])-1
              as.numeric(projdiff(tcm,g1,g2))
            } else {
              # calculate consensus expression shift
              s1 <- colnames(tcm)[sample.groups[colnames(tcm)]==levels(sample.groups)[1]]
              s2 <- colnames(tcm)[sample.groups[colnames(tcm)]==levels(sample.groups)[2]]
              dm <- do.call(rbind,lapply(s1,function(n1) {
                do.call(rbind,lapply(s2,function(n2) {
                  tcm[,n1]-tcm[,n2]
                }))
              }))
              dmm <- apply(dm,2,mean,trim=mean.trim)
              dmm <- dmm/sqrt(sum(dmm^2)) # normalize

              # project samples and calculate distances
              as.numeric(dm %*% dmm)
            }
          }

          # true distances
          tdist <- t.consensus.shift.distances(tcm,sample.groups)
          # randomized distances

          rdist <- lapply(1:n.randomizations,function(i) {
            t.consensus.shift.distances(tcm,as.factor(setNames(sample(as.character(sample.groups)), names(sample.groups))))
          })

          # normalize true distances by the mean of the randomized ones
          return(abs(tdist)/mean(abs(unlist(rdist))))
        },n.cores = 1,mc.preschedule = FALSE, progress=(n.subsamples<=1))

      },n.cores=ifelse(n.subsamples>1,n.cores,1), mc.preschedule=FALSE, progress=(verbose && n.subsamples>1))

      return(invisible(self$test.results[[name]] <- ctdll))

    },

    #' @description  Plot results from cao$estimateExpressionShiftMagnitudes()
    #' @param name - results slot name (default: 'expression.shifts')
    #' @param show.jitter whether to show indiivudal data points (default: FALSE)
    #' @param jitter.alpha transparency value for the data points (default: 0.05)
    #' @param type - type of a plot "bar" (default) or "box"
    #' @param notch - whether to show notches in the boxplot version (default=TRUE)
    #' @param show.size.depenency whether to show mean vs. number of cells in a cell type instead
    #' @param font.size font size for the cell type labels in the size dependency plot
    #' @param show.regression whether to show a slope line in the size dependency plot
    #' @param show.regression whether to show a whiskers in the size dependency plot
    #' @return A ggplot2 object
    plotExpressionShiftMagnitudes=function(name="expression.shifts", type='box', notch = TRUE, show.jitter=TRUE, jitter.alpha=0.05, show.size.dependency=FALSE,
                                           show.whiskers=TRUE, show.regression=TRUE, font.size=5, ...) {
      df <- private$getResults(name, "estimateExpressionShiftMagnitudes()")$dist.df %$%
        data.frame(cell=Type, val=value)

      if(show.size.dependency) {
        plotCellTypeSizeDep(df, self$cell.groups, palette=self$cell.groups.palette, ylab='normalized expression distance', yline=NA,
                            show.whiskers=show.whiskers, show.regression=show.regression, plot.theme=self$plot.theme, ...)
      } else {
        plotMeanMedValuesPerCellType(df, show.jitter=show.jitter,jitter.alpha=jitter.alpha, notch=notch, type=type,
                                     palette=self$cell.groups.palette, ylab='normalized expression distance',
                                     plot.theme=self$plot.theme, ...)
      }
    },

    ##' Plot common expression shift estimates across cell types
    ##'
    ##' @param name result slot name (default: common.expression.shifts
    ##' @param show.subsampling.variability  - whether the spread should illustrate subsampling variability instead of the inter-sample variability (default: FALSE)
    ##' @param show.jitter whether to show indiivudal data points (default: FALSE)
    ##' @param jitter.alpha transparency value for the data points (default: 0.05)
    ##' @param type - type of a plot "bar" (default) or "box"
    ##' @param notch - whether to show notches in the boxplot version (default=TRUE)
    ##' @param show.size.depenency whether to show mean vs. number of cells in a cell type instead
    ##' @param font.size font size for the cell type labels in the size dependency plot
    ##' @param show.regression whether to show a slope line in the size dependency plot
    ##' @param show.regression whether to show a whiskers in the size dependency plot
    ##' @return A ggplot2 object
    plotCommonExpressionShiftMagnitudes=function(name='common.expression.shifts', show.subsampling.variability=FALSE, show.jitter=FALSE, jitter.alpha=0.05, type='box',
                                                 notch=TRUE, show.size.dependency=FALSE, show.whiskers=TRUE, show.regression=TRUE, font.size=5) {
      res <- private$getResults(name)
      cn <- setNames(names(res[[1]]),names(res[[1]]))
      if(show.subsampling.variability) { # average across patient pairs
        if(length(res)<2) stop('the result has only one subsample; please set show.sampling.variability=FALSE')
        df <- do.call(rbind,lapply(res,function(d) data.frame(val=unlist(lapply(d,mean)),cell=names(d))))
      } else { # average across subsampling rounds
        df <- do.call(rbind,lapply(cn,function(n) data.frame(val=colMeans(do.call(rbind,lapply(res,function(x) x[[n]]))),cell=n)))
      }

      if(show.size.dependency) {
        plotCellTypeSizeDep(df, self$cell.groups, palette=self$cell.groups.palette,ylab='common expression distance', yline=NA,
                            show.whiskers=show.whiskers, show.regression=show.regression, plot.theme=self$plot.theme)
      } else {
        plotMeanMedValuesPerCellType(df,show.jitter=show.jitter,jitter.alpha=jitter.alpha, notch=notch, type=type, palette=self$cell.groups.palette,
                                     ylab='common expression distance', plot.theme=self$plot.theme)
      }
    },

    ### Differential expression

    # #' @description Estimate differential gene expression per cell type between conditions
    # #' @param cell.groups factor specifying cell types (default=NULL)
    # #' @param cooks.cutoff cooksCutoff for DESeq2 (default=F)
    # #' @param ref.level Reference level in 'sample.groups', e.g., ctrl, healthy, wt (default=NULL)
    # #' @param common.genes Only investigate common genes across cell groups (default=F)
    # #' @param test which DESeq2 test to use (options: "LRT" (default), "Wald")
    # #' @param cooks.cutoff cooksCutoff for DESeq2 (default=FALSE)
    # #' @param min.cell.count minimum number of cells that need to be present in a given cell type in a given sample in order to be taken into account (default=10)
    # #' @param max.cell.count maximal number of cells per cluster per sample to include in a comparison (useful for comparing the number of DE genes between cell types) (default: Inf)
    # #' @param independent.filtering independentFiltering parameter for DESeq2 (default=FALSE)
    # #' @param cluster.sep.chr character string of length 1 specifying a delimiter to separate cluster and app names (default="<!!>")
    # #' @param return.matrix Return merged matrix of results (default=TRUE)
    # #' @param name slot in which to save the results (default: 'de')
    # #' @return A list of DE genes
    # estimatePerCellTypeDE=function(cell.groups = self$cell.groups, sample.groups = self$sample.groups, ref.level = self$ref.level, common.genes = FALSE, n.cores = self$n.cores, cooks.cutoff = FALSE, min.cell.count = 10, max.cell.count= Inf, test='Wald', independent.filtering = FALSE, cluster.sep.chr = "<!!>", return.matrix = T, verbose=self$verbose, name ='de') {
    #   if(!is.list(sample.groups)) {
    #     sample.groups <- list(names(sample.groups[sample.groups == ref.level]),
    #                           names(sample.groups[sample.groups != ref.level])) %>%
    #       setNames(c(ref.level, self$target.level))
    #   }
    #
    #   self$test.results[[name]] <- extractRawCountMatrices(self$data.object, transposed=T) %>%
    #     estimatePerCellTypeDE(cell.groups = cell.groups, sample.groups = sample.groups, ref.level = ref.level, n.cores = n.cores,
    #                           cooks.cutoff = cooks.cutoff, min.cell.count = min.cell.count, max.cell.count=max.cell.count, test=test, independent.filtering = independent.filtering,
    #                           cluster.sep.chr = cluster.sep.chr, return.matrix = return.matrix)
    #   return(invisible(self$test.results[[name]]))
    # },

    #' @description Estimate differential gene expression per cell type between conditions
    #' @param cell.groups factor specifying cell types (default=NULL)
    #' @param cooks.cutoff cooksCutoff for DESeq2 (default=F)
    #' @param ref.level Reference level in 'sample.groups', e.g., ctrl, healthy, wt (default=NULL)
    #' @param common.genes Only investigate common genes across cell groups (default=F)
    #' @param test which DESeq2 test to use (options: "LRT" (default), "Wald")
    #' @param cooks.cutoff cooksCutoff for DESeq2 (default=FALSE)
    #' @param min.cell.count minimum number of cells that need to be present in a given cell type in a given sample in order to be taken into account (default=10)
    #' @param max.cell.count maximal number of cells per cluster per sample to include in a comparison (useful for comparing the number of DE genes between cell types) (default: Inf)
    #' @param independent.filtering independentFiltering parameter for DESeq2 (default=FALSE)
    #' @param cluster.sep.chr character string of length 1 specifying a delimiter to separate cluster and app names (default="<!!>")
    #' @param return.matrix Return merged matrix of results (default=TRUE)
    #' @param resampling.method which resampling method should be used "loo" for leave-one-out or "bootstrap", (default:NULL no resampling)
    #' @param name slot in which to save the results (default: 'de')
    #' @return A list of DE genes
    estimatePerCellTypeDE=function(cell.groups = self$cell.groups,
                                   sample.groups = self$sample.groups,
                                   ref.level = self$ref.level,
                                   target.level = self$target.level,
                                   common.genes = FALSE,
                                   n.cores = self$n.cores,
                                   cooks.cutoff = FALSE,
                                   min.cell.count = 10,
                                   max.cell.count= Inf,
                                   independent.filtering = FALSE,
                                   cluster.sep.chr = "<!!>",
                                   verbose=self$verbose,
                                   name ='de',
                                   test='DESeq2.Wald',
                                   resampling.method=NULL, # default - without resampling
                                   max.resamplings=30,
                                   seed.resampling=239, # shouldn't this be external?
                                   min.cell.frac=0.05,
                                   min.sample.frac=0.1,
                                   covariates = NULL) {

      if(!is.list(sample.groups)) {
        s.groups <- list(names(sample.groups[sample.groups == ref.level]),
                         names(sample.groups[sample.groups != ref.level])) %>%
          setNames(c(ref.level, target.level))
      } else {
        s.groups = sample.groups
      }

      possible.tests <- c('DESeq2.Wald', 'DESeq2.LRT', 'edgeR',
                          'Wilcoxon.edgeR', 'Wilcoxon.DESeq2', 'Wilcoxon.totcount',
                          't-test.edgeR', 't-test.DESeq2', 't-test.totcount',
                          'limma-voom')

      # Default test for DESeq2 is Wald
      if(tolower(test) == tolower('DESeq2')) test <- paste(test, 'Wald', sep='.')
      # Default normalization for Wilcoxon and t-test is edgeR
      if(tolower(test) %in% tolower(c('Wilcoxon', 't-test')) )  test <- paste(test, 'edgeR', sep='.')

      if(!(tolower(test) %in% tolower(possible.tests)))
        stop(paste('Test', test, 'is not supported. Available tests:',paste(possible.tests,collapse=', ')))

      test <- possible.tests[tolower(test) == tolower(possible.tests)]
      message(paste0(c('DE method ', test, ' is used'), collapse = ''))

      # s.groups.new contains list of case/control groups of samples to run DE on.
      # First element in s.groups.new corresponds to the initial grouping.

      s.groups.new = list(initial = s.groups)
      # If resampling is defined, new contrasts will append to s.groups.new
      if (is.null(resampling.method)){
      } else if (resampling.method == 'loo') {
        s.groups.new = c(s.groups.new, lapply(unlist(s.groups), function(name)
          lapply(s.groups, function(group) setdiff(group, name)))  %>%
            setNames(unlist(s.groups)))
      } else if (resampling.method == 'bootstrap') {
        if(max.resamplings < 2) {
          warning('Bootstrap was not applied, because the number of resamplings was less than 2')
        } else {
          n.bootstrap <- max.resamplings
          set.seed(seed.resampling)

          samples <- (1:n.bootstrap) %>% setNames(paste0('bootstrap.', .)) %>%
            lapply(function(i) lapply(s.groups, function(x) sample(x, length(x), replace=TRUE)))
          s.groups.new <- c(s.groups.new, samples)
        }
      } else if (resampling.method == 'fix.count') {
        if(max.resamplings < 2) {
          warning('Resampling was not applied, because the number of resamplings was less than 2')
        } else {
          n.bootstrap <- max.resamplings
          set.seed(seed.resampling)
          s.groups.new <- c(s.groups.new, lapply(setNames(1:n.bootstrap,paste0('fix.',1:n.bootstrap)),function(i) s.groups))
        }

        if(is.infinite(max.cell.count)){
          warning('Fixed number of cells were not provided, it was set to 100')
          max.cell.count <- 100
          min.cell.count <- 100
        } else {
          message(paste('Number of cell counts is fixed to', max.cell.count, sep = ' '))
          min.cell.count <- max.cell.count
        }

      } else stop(paste('Resampling method', resampling.method, 'is not supported'))

      raw.mats <- extractRawCountMatrices(self$data.object, transposed=T)

      de.res = names(s.groups.new) %>% sn() %>% plapply(function(resampling.name) {
        estimatePerCellTypeDEmethods(raw.mats=raw.mats,
                                     cell.groups = cell.groups,
                                     s.groups = s.groups.new[[resampling.name]],
                                     ref.level = ref.level,
                                     target.level = target.level,
                                     common.genes = common.genes,
                                     cooks.cutoff = cooks.cutoff,
                                     min.cell.count = min.cell.count,
                                     max.cell.count = max.cell.count,
                                     independent.filtering = independent.filtering,
                                     n.cores = ifelse(length(s.groups.new)>=n.cores, 1, n.cores),
                                     cluster.sep.chr = cluster.sep.chr,
                                     return.matrix = ifelse(resampling.name == 'initial', TRUE, FALSE),
                                     verbose = length(s.groups.new)<n.cores,
                                     useT = useT,
                                     minmu = minmu,
                                     test = test,
                                     meta.info = covariates)
      },n.cores=ifelse(length(s.groups.new)>=n.cores,n.cores,1),progress=length(s.groups.new)>=n.cores) # parallelize the outer loop if subsampling is on

      # if resampling: calculate median and variance on ranks after resampling
      de.res <- if(length(de.res) > 1) summarizeDEResamplingResults(de.res) else de.res[[1]]
      de.res %<>% appendStatisticsToDE(private$getExpressionFractionPerType(), min.cell.frac=min.cell.frac,
                                       min.sample.frac=min.sample.frac)
      self$test.results[[name]] <- de.res

      return(invisible(self$test.results[[name]]))
    },


    #' @description  Plot DE stability per cell type
    #' @param name - results slot name (default: 'de')
    #' @param show.pairs transparency value for the data points (default: 0.05)
    #' @param notch - whether to show notches in the boxplot version (default=TRUE)
    #' @return A ggplot2 object
    estimateDEStabilityPerCellType=function(de.name='de',
                                 name='de.jaccards',
                                 top.n.genes = NULL,
                                 padj.threshold = NULL){


      if( (!is.null(padj.threshold)) & (!is.null(top.n.genes)) ) stop('Only one threshold (top.n.genes or padj.threshold) should be provided')
      if(is.null(padj.threshold) & is.null(top.n.genes)) stop('At least one threshold (top.n.genes or padj.threshold) should be provided')

      de.res <- private$getResults(de.name, 'estimatePerCellTypeDE()')

      if(!all(sapply(names(de.res), function(x) 'subsamples' %in% names(de.res[[x]])))) stop('Resampling was not performed')
      jaccards <- estimateStabilityPerCellType(de.res,
                                          top.n.genes,
                                          padj.threshold)
      self$test.results[[name]] <- jaccards
    },


    estimateDeStabilityPerTest=function(de.names,
                                        name='jacc.per.test',
                                        top.n.genes = NULL,
                                        padj.threshold = NULL) {

      if( (!is.null(padj.threshold)) & (!is.null(top.n.genes)) ) stop('Only one threshold (top.n.genes or padj.threshold) should be provided')
      if(is.null(padj.threshold) & is.null(top.n.genes)) stop('At least one threshold (top.n.genes or padj.threshold) should be provided')

      jaccards.all <- data.frame()
      for(de.name in de.names){
        de.res <- private$getResults(de.name)
        if(!all(sapply(names(de.res), function(x) 'subsamples' %in% names(de.res[[x]])))) stop('Resampling was not performed')
        jaccards <- estimateStabilityPerCellType(de.res = de.res,
                                                 top.n.genes = top.n.genes,
                                                 padj.threshold = padj.threshold)
        jacc.medians <- sapply(unique(jaccards$group), function(x) median(jaccards$value[jaccards$group == x]))

        jaccards.tmp <- data.frame(group = de.name, value = jacc.medians,
                                   cmp = names(jacc.medians))
        jaccards.all <- rbind(jaccards.all, jaccards.tmp)

      }

      self$test.results[[name]] <- jaccards.all
    },


    estimateDEStabilityBetweenTests=function(de.names,
                                             name='jacc.bw.tests',
                                             top.n.genes = NULL,
                                             padj.threshold = NULL){

      if( (!is.null(padj.threshold)) & (!is.null(top.n.genes)) ) stop('Only one threshold (top.n.genes or padj.threshold) should be provided')
      if(is.null(padj.threshold) & is.null(top.n.genes)) stop('At least one threshold (top.n.genes or padj.threshold) should be provided')

      data.all = data_frame()
      cell.types = levels(self$cell.groups)
      for(cell.type in cell.types) {
        data.cell.type = data_frame()
        for(i in 1:length(de.names)) {
          for(j in 1:length(de.names)) {
            if(j <= i) next

            common.resamplings = intersect(names(self$test.results[[de.names[i]]][[cell.type]]$subsamples),
                                           names(self$test.results[[de.names[j]]][[cell.type]]$subsamples))
            if (length(common.resamplings) == 0){
<<<<<<< HEAD
              message(paste('There is no corresponding resamplings for',
                            de.names[i], 'and', de.names[j], 'in', cell.type))
=======
              # message(paste('There is no corresponding resamplings for', 
              #               de.names[i], 'and', de.names[j], 'in', cell.type))
>>>>>>> 9b390d43
              next
            }
            for(sample.name in common.resamplings) {

              s1 = self$test.results[[de.names[i]]][[cell.type]]$subsamples[[sample.name]]
              s2 = self$test.results[[de.names[j]]][[cell.type]]$subsamples[[sample.name]]
              if(is.null(padj.threshold)) {
                val = jaccard.pw.top(list(s1, s2), top.n.genes)
              } else {
                val = jaccard.pw.pval(list(s1, s2), padj.threshold)
              }

              data.tmp = data_frame(s1 = de.names[i], s2 = de.names[j], val = val, cell.type = cell.type)
              data.cell.type = rbind(data.cell.type, data.tmp)
              data.tmp = data_frame(s1 = de.names[j], s2 = de.names[i], val = val, cell.type = cell.type)
              data.cell.type = rbind(data.cell.type, data.tmp)

            }
          }
          data.tmp = data_frame(s1 = de.names[i], s2 = de.names[i], val = 1, cell.type = cell.type)
          data.cell.type = rbind(data.cell.type, data.tmp)
        }
        data.cell.type <- data.cell.type[!duplicated(data.cell.type), ]
        data.all <- rbind(data.all, data.cell.type)
      }

      self$test.results[[name]] <- data.all
    },

    estimateDEStabilityTrend=function(de.name='de',
                                      name='de.trend',
                                      top.n.genes = c(100,200,300,400,500)) {
      top.n.genes = sort(top.n.genes)
      de.res <- private$getResults(de.name, 'estimatePerCellTypeDE()')

      data.all = data.frame()
      for(i in 1:length(top.n.genes)) {
        jaccards <- estimateStabilityPerCellType(de.res = de.res, top.n.genes = top.n.genes[i],
                                                 padj.threshold = NULL)
        jacc.medians <- sapply(unique(jaccards$group), function(x) median(jaccards$value[jaccards$group == x]))

        data.tmp <- data.frame(group = top.n.genes[i],
                              value = jacc.medians,
                              cmp = names(jacc.medians))

        data.all <- rbind(data.all, data.tmp)

      }
      self$test.results[[name]] <- data.all

    },


    plotDeStabilityTrend=function(name='de.trend',
                                        notch = T,
                                        show.jitter = T,
                                        jitter.alpha = 0.05,
                                        show.pairs = F,
                                        sort.order = F) {

      jaccards <- private$getResults(name, 'estimateDEStabilityTrend()')
      p <- plotStability(jaccards = jaccards,
                         notch = notch,
                         show.jitter = show.jitter,
                         jitter.alpha = jitter.alpha,
                         show.pairs = show.pairs,
                         sort.order = sort.order,
                         xlabel = 'Top n genes',
                         ylabel = 'Jaccard Index',
                         palette=self$cell.groups.palette,
      )
      return(p)
    },


    plotDEStabilityBetweenTests=function(name='jacc.bw.tests',
                                         cell.types = NULL) {
      data.all <- private$getResults(name, 'estimateDEStabilityBetweenTests()')

      if(is.null(cell.types)) cell.types = levels(self$cell.groups)
      data.all.median <- data.frame()

      unique.combinations <- data.all[!duplicated(data.all[,1:2]),1:2]
      for(i in 1:nrow(unique.combinations)) {
        idx = (data.all$s1 == unique.combinations$s1[i]) & (data.all$s2 == unique.combinations$s2[i]) &
          (data.all$cell.type %in% cell.types)
        data.tmp = data.frame(s1 = unique.combinations$s1[i],
                              s2 = unique.combinations$s2[i],
                              val = median(data.all$val[idx]))
        data.all.median = rbind(data.all.median, data.tmp)
      }

      p <- ggplot(data.all.median, aes(x=s1, y=s2, fill= val)) +
        geom_tile() + theme(axis.text.x = element_text(angle = 90, vjust = 0.5, hjust=1)) +
        ylab('tests') + xlab('tests')

      return(p)
    },

    estimateGOStability=function(org.db,
                                 de.name='de',
                                 name='go.stability',
                                 p.adj=1,
                                 expr.cutoff=0.05,
                                 de.raw=NULL,
                                 cell.groups=self$cell.groups,
                                 universe=NULL,
                                 transposed=TRUE,
                                 verbose=self$verbose,
                                 n.cores=self$n.cores){

      de.res <- private$getResults(de.name, 'estimatePerCellTypeDE()')
      if(!all(sapply(names(de.res), function(x) 'subsamples' %in% names(de.res[[x]])))) stop('Resampling was not performed')


      de.res.cell.type = de.res$Id2_Lamp5$subsamples

      res <- extractRawCountMatrices(self$data.object, transposed = transposed) %>%
        prepareOntologyData(org.db = org.db,
                            p.adj = p.adj,
                            expr.cutoff = expr.cutoff,
                            de.raw = de.res.cell.type, cell.groups = cell.groups, universe = universe,
                            transposed = transposed, verbose = verbose, n.cores = n.cores)

      self$test.results[[name]] <- res
    },

    #' @description  Plot DE stability per cell type
    #' @param name - results slot name (default: 'de')
    #' @param show.pairs transparency value for the data points (default: 0.05)
    #' @param notch - whether to show notches in the boxplot version (default=TRUE)
    #' @return A ggplot2 object
    plotDeStabilityPerCellType=function(name='de.jaccards',
                                       notch = T,
                                       show.jitter = T,
                                       jitter.alpha = 0.05,
                                       show.pairs = F,
                                       sort.order = F) {

      jaccards <- private$getResults(name, 'estimateDEStability()')
      p <- plotStability(jaccards = jaccards,
                         notch = notch,
                         show.jitter = show.jitter,
                         jitter.alpha = jitter.alpha,
                         show.pairs = show.pairs,
                         sort.order = sort.order,
                         xlabel = 'Cell Type',
                         ylabel = 'Jaccard Index',
                         palette=self$cell.groups.palette,
                         )
      return(p)
    },



    plotDeStabilityPerTest=function(name='jacc.per.test',
                                        notch = T,
                                        show.jitter = T,
                                        jitter.alpha = 0.05,
                                        show.pairs = F,
                                        sort.order = F) {

      jaccards <- private$getResults(name, 'estimateDEStability()')
      p <- plotStability(jaccards = jaccards,
                         notch = notch,
                         show.jitter = show.jitter,
                         jitter.alpha = jitter.alpha,
                         show.pairs = show.pairs,
                         sort.order = sort.order,
                         xlabel = 'Test name',
                         ylabel = 'Jaccard Index')
      return(p)
    },

    plotNumberOfDEGenesStability=function(name = 'de',
                                          p.adjust = TRUE,
                                          pvalue.cutoff=0.05,
                                          notch = T,
                                          show.jitter = T,
                                          jitter.alpha = 0.1,
                                          show.pairs = F,
                                          sort.order = F,
                                          log.y.axis = F){
      de.res <- private$getResults(name, 'estimatePerCellTypeDE()')
      if(!all(sapply(names(de.res), function(x) 'subsamples' %in% names(de.res[[x]])))) stop('Resampling was not performed')

      de.numbers <- estimateNumberOfTermsStability(de.res,
                                                   p.adjust = p.adjust,
                                                   pvalue.cutoff = pvalue.cutoff)

      p <- plotStability(jaccards = de.numbers,
                         notch = notch,
                         show.jitter = show.jitter,
                         jitter.alpha = jitter.alpha,
                         show.pairs = show.pairs,
                         sort.order = sort.order,
                         xlabel = 'Cell Type',
                         ylabel = 'Number of Significant DE genes',
                         log.y.axis = log.y.axis)
      return(p)
    },


    plotDEStabilityPerGene = function(name = 'de',
                                      cell.type = NULL,
                                      stability.score = 'stab.median.rank'){
      de.res <- private$getResults(name, 'estimatePerCellTypeDE()')
      possible.scores = c('stab.median.rank', 'stab.mean.rank', 'stab.var.rank')
      if ( !(stability.score %in% possible.scores) ) stop('Please provide correct name of the stability core')
      if ( !(cell.type %in% names(de.res)) ) stop('Please provide correct cell type to visualise')
      if ( !(stability.score %in% names(de.res[[cell.type]]$res)) ) stop('Stability score was not calculated')

      p <- smoothScatter(x = rank(de.res[[cell.type]]$res$pvalue),
                          y = rank(de.res[[cell.type]]$res[[stability.score]]),
                         xlab = 'rank of DE gene', ylab = 'stability score')


    },

    #' @description Plot number of significant DE genes as a function of number of cells
    #' @param name results slot in which the DE results should be stored (default: 'de')
    #' @param palette cell group palette (default: stored $cell.groups.palette)
    #' @param legend.position Position of legend in plot. See ggplot2::theme (default="none")
    #' @param label Show labels on plot (default=T)
    #' @param p.adjust.cutoff Adjusted P cutoff (default=0.05)
    #' @return A ggplot2 object
    plotDEGenes=function(name='de', cell.groups = self$cell.groups, legend.position = "none", label = TRUE, p.adj = 0.05, size=4, palette=self$cell.groups.palette) {
      de.raw <- private$getResults(name, 'estimatePerCellTypeDE()')

      if(class(de.raw[[1]]) == "list") de.raw %<>% lapply(`[[`, 1) # If estimatePerCellTypeDE was run with return.matrix = T
      if(is.null(cell.groups)) stop("'cell.groups' must be provided either during the object initialization or during this function call")

      cell.groups <- table(cell.groups) %>% .[names(.) %in% names(de.raw)]
      gg <- sapply(de.raw, function(d) sum(d$padj <= p.adj)) %>%
        plotNCellRegression(cell.groups, x.lab="Number of cells", y.lab="Significant DE genes", plot.theme=self$plot.theme,
                            legend.position=legend.position, label=label, size=size, palette=palette) +
        geom_smooth(method=MASS::rlm, formula=y~x, se=0, color="black", size=0.5)

      return(gg)
    },

    #' @description Plot number of significant DE genes
    #' @param name results slot in which the DE results should be stored (default: 'de')
    #' @param pvalue.cutoff P value cutoff (default=0.05)
    #' @param p.adjust whether the cutoff should be based on the adjusted P value (default: TRUE)
    #' @param show.resampling.results whether to show uncertainty based on resampling results (default: TRUE)
    #' @param show.size.depenency whether to show mean vs. number of cells in a cell type instead (default: FALSE)
    #' @param show.regression whether to show a slope line in the size dependency plot (default:TRUE)
    #' @param show.whiskers whether to show a whiskers in the size dependency plot (default:TRUE)
    #' @return A ggplot2 object
    plotNumberOfDEGenes=function(name='de', p.adjust=TRUE, pvalue.cutoff=0.05, show.resampling.results=TRUE, show.jitter=FALSE, jitter.alpha=0.05, type='bar', notch=TRUE,
                                 show.size.dependency=FALSE, show.whiskers=TRUE, show.regression=TRUE) {

      de.raw <- private$getResults(name, 'estimatePerCellTypeDE()')

      if(show.resampling.results) {
        if(!all(unlist(lapply(de.raw,function(x) !is.null(x$subsamples))))) {
          warning("resampling results are missing for at least some cell types, falling back to point estimates. Please rerun estimatePerCellTypeDE() with resampling='bootstrap' or resampling='loo'")
          rl <- lapply(de.raw, `[[`, 'res')
        } else {
          subsamples <- lapply(de.raw, `[[`, 'subsamples')
          rl <- unlist(subsamples, recursive=FALSE) %>%
            setNames(rep(names(de.raw), sapply(subsamples, length)))
        }
      } else {
        rl <- lapply(de.raw, `[[`, 'res')
      }
      # convert to dataframe for plotting
      df <- do.call(rbind,lapply(1:length(rl),function(i) {
        if (p.adjust) {
          ndiff <- sum(na.omit(rl[[i]]$padj<=pvalue.cutoff))
        } else {
          ndiff <- sum(na.omit(rl[[i]]$pvalue<=pvalue.cutoff))
        }
        data.frame(cell=names(rl)[i],val=ndiff,stringsAsFactors=FALSE)
      }))

      if(show.size.dependency) {
        p <- plotCellTypeSizeDep(df, self$cell.groups, palette=self$cell.groups.palette,ylab='number of DE genes', yline=NA, show.whiskers=show.whiskers,
                                 show.regression=show.regression, plot.theme=self$plot.theme)
      } else {
        p <- plotMeanMedValuesPerCellType(df,show.jitter=show.jitter,jitter.alpha=jitter.alpha, notch=notch, type=type, palette=self$cell.groups.palette,
                                          ylab='number of DE genes',yline=NA, plot.theme=self$plot.theme)
      }

      return(p)
    },

    plotVolcano=function(name='de', cell.types=NULL, palette=NULL, build.panel=TRUE, n.col=3, ...) {
      de <- private$getResults(name, 'estimatePerCellTypeDE()') %>% lapply(`[[`, 'res')
      if (is.null(palette)) {
        palette <- c("#5e4fa2", "#3288bd", "#abdda4", "#fdae61", "#f46d43", "#9e0142") %>%
          colorRampPalette()
      }

      if (is.null(cell.types)) cell.types <- names(de)
      de <- de[intersect(cell.types, names(de))]

      if (length(de) == 0)
        stop("No cell types left after the filtering")

      if (length(cell.types) == 1)
        return(plotVolcano(de[[cell.types]], palette=palette, plot.theme=self$plot.theme, ...))

      if (!build.panel)
        return(lapply(de, plotVolcano, palette=palette, plot.theme=self$plot.theme, ...))

      gg <- lapply(de, plotVolcano, palette=palette, xlab=NULL, ylab=NULL, plot.theme=self$plot.theme, ...) %>%
        cowplot::plot_grid(plotlist=., ncol=n.col, labels=paste0(names(.)), label_x=0.14,
                           label_y=0.99, label_size=10, align="hv", axis="lrtb", hjust=0)

      gg <- gg +
        theme(plot.margin=margin(b=12, l=12)) +
        draw_label("Log2(Fold Change)", size=12, y=-0.01, angle = 0) +
        draw_label("-Log10(P)", size=12, x=-0.01, angle = 90)

      return(gg)
    },

    #' @description Save DE results as JSON files
    #' @param saveprefix Prefix for created files (default=NULL)
    #' @param dir.name Name for directory with results (default="JSON")
    #' @param de.raw List of DE results
    #' @param ref.level Reference level in 'sample.groups', e.g., ctrl, healthy, wt (default=NULL)
    #' @param gene.metadata (default=NULL)
    #' @param cluster.sep.chr character string of length 1 specifying a delimiter to separate cluster and app names (default="<!!>")
    saveDEasJSON=function(saveprefix = NULL, dir.name = "JSON", de.raw = NULL, sample.groups = self$sample.groups, ref.level = self$ref.level, gene.metadata = NULL, cluster.sep.chr = "<!!>", verbose = T) {
      if (is.null(de.raw)) {
        de.raw <- private$getResults("de", "estimatePerCellTypeDE")
      }

      if(!is.list(sample.groups)) {
        sample.groups <- list(names(sample.groups[sample.groups == ref.level]),
                              names(sample.groups[sample.groups != ref.level])) %>%
          setNames(c(ref.level, self$target.level))
      }

      if(class(de.raw[[1]]) != "list") stop("Please rerun 'estimatePerCellTypeDE' with return.matrix=T")

      if(is.null(saveprefix)) saveprefix <- ""

      saveDEasJSON(de.raw = de.raw, saveprefix = saveprefix, dir.name = dir.name, gene.metadata = gene.metadata, cluster.sep.chr = cluster.sep.chr, sample.groups = sample.groups, verbose = verbose)
    },

    #' @description Plot number of highly-expressed DE genes as a function of number of cells
    #' @param legend.position Position of legend in plot. See ggplot2::theme (default="none")
    #' @param label Show labels on plot (default=TRUE)
    #' @return A ggplot2 object
    plotFilteredDEGenes=function(de.name="de", cell.groups=self$cell.groups, expr.fraction=0.05, sample.frac=0.1, padj.cutoff=1.0,
                                 legend.position="none", label=TRUE) {
      de <- private$getResults(de.name, "estimatePerCellTypeDE")
      if (is.list(de[[1]])) de %<>% lapply(`[[`, "res")

      cell.groups <- table(cell.groups) %>% .[names(.) %in% names(de)]

      n.genes <- de[names(cell.groups)] %>%
        sapply(function(df) sum((df$CellFrac >= expr.fraction) & (df$padj <= padj.cutoff) & (df$SampleFrac >= sample.frac)))
      gg <- n.genes %>%
        plotNCellRegression(cell.groups, x.lab="Number of cells", y.lab="Highly-expressed DE genes",
                            plot.theme=self$plot.theme, legend.position=legend.position, label=label) +
        geom_smooth(method=MASS::rlm, formula=y~x, se=0, color="black", size=0.5)

      return(gg)
    },

    ### Ontology analysis

    #' @description  Plot embedding
    #' @param embedding A cell embedding to use (two-column data frame with rownames corresponding to cells) (default: stored embedding object)
    #' @param plot.theme plot theme to use (default: `self$plot.theme`)
    #' @param ... other parameters are passed to \link[sccore:embeddingPlot]{embeddingPlot}
    plotEmbedding=function(embedding=self$embedding, plot.theme=self$plot.theme, show.legend=TRUE, ...) {
      if(is.null(embedding)) stop("embedding must be provided to Cacoa constructor or to this method.")
      private$checkCellEmbedding(embedding)
      sccore::embeddingPlot(embedding, plot.theme=plot.theme, show.legend=show.legend, ...)
    },

    #' @description Estimate ontology terms based on DEs
    #' @param type Ontology type, either GO (gene ontology) or DO (disease ontology). Please see DOSE package for more information (default="GO")
    #' @param org.db Organism database, e.g., org.Hs.eg.db for human or org.Ms.eg.db for mouse. Input must be of class 'OrgDb'
    #' @param p.adjust.method Method for calculating adj. P. Please see DOSE package for more information (default="BH")
    #' @param readable Mapping gene ID to gene name (default=TRUE)
    #' @param min.genes Minimum number of input genes overlapping with ontologies (default=0)
    #' @param qvalue.cutoff Q value cutoff, please see clusterProfiler package for more information (default=0.2)
    #' @param min.gs.size Minimal geneset size, please see clusterProfiler package for more information (default=5)
    #' @param max.gs.size Minimal geneset size, please see clusterProfiler package for more information (default=5e2)
    #' @return A list containing a list of terms per ontology, and a data frame with merged results
    estimateOntology=function(type = "GO", org.db, n.top.genes=500, p.adj=1, expr.cutoff=0.05,
                              p.adjust.method="BH",
                              readable=TRUE, verbose=TRUE,
                              qvalue.cutoff=0.2, min.gs.size=10,
                              max.gs.size=5e2, keep.gene.sets = FALSE,
                              de.name='de', ignore.cache=NULL, de.raw=NULL, ...) {
      if(!is.null(type) & !type %in% c("GO", "DO", "GSEA"))
        stop("'type' must be 'GO', 'DO', or 'GSEA'.")

      if (is.null(de.raw)) {
        de.raw <- private$getResults(de.name, "estimatePerCellTypeDE()")
      }

      # If estimatePerCellTypeDE was run with return.matrix = T, remove matrix before calculating
      if(class(de.raw[[1]]) == "list") de.raw %<>% lapply(`[[`, "res")

      de.gene.ids <- getDEEntrezIds(de.raw, org.db=org.db, p.adj=p.adj, expr.cutoff=expr.cutoff)

      go.environment <- private$getGOEnvironment(org.db, verbose=verbose, ignore.cache=ignore.cache)
      res <- estimateOntologyFromIds(
        de.gene.ids, type=type, org.db=org.db, n.top.genes=n.top.genes, go.environment=go.environment,
        verbose=verbose, qvalue.cutoff=qvalue.cutoff, pAdjustMethod=p.adjust.method, readable=readable,
        minGSSize=min.gs.size, maxGSSize=max.gs.size, keep.gene.sets=keep.gene.sets, ...
      )

      self$test.results[[type]] <- list(res=res, de.gene.ids=de.gene.ids)
      return(invisible(self$test.results[[type]]))
    },

    #' @title Estimate ontology families
    #' @description Estimate ontology families based on ontology results
    #' @param type Type of ontology result, i.e., GO, GSEA, or DO (default: GO)
    #' @param p.adj Cut-off for adj. P values (default: 0.05)
    #' @return List of families and ontology data per cell type
    estimateOntologyFamilies=function(type = "GO", p.adj = 0.05) {
      checkPackageInstalled("GOfuncR", bioc=TRUE)
      if(!type %in% c("GO","DO","GSEA")) stop("'type' must be 'GO', 'DO', or 'GSEA'.")

      # TODO: Test DO
      if(type == "GO") {
        ont.list <- self$test.results[[type]]$res %>%
          lapply(lapply, lapply, function(x) {
            tmp <- x@result %>% filter(p.adjust <= p.adj)
            if(nrow(tmp) > 0) return(tmp)
          }) %>%
          lapply(lapply, plyr::compact) %>%
          lapply(plyr::compact)
      } else {
        ont.list <- self$test.results[[type]]$res %>%
          lapply(lapply, function(x) {
            tmp <- x@result %>% filter(p.adjust <= p.adj)
            if(nrow(tmp) > 0) return(tmp)
          }) %>%
          lapply(plyr::compact)
      }
      self$test.results[[type]]$families <- estimateOntologyFamilies(ont.list = ont.list, type = type)
    },

    #' @description Estimate Gene Ontology clusters
    #' @param genes Specify which genes to plot, can either be 'down', 'up' or 'all'. Default: "up".
    #' @param type Ontology, must be either "BP", "CC", or "MF" (GO types), "GO" or "DO". Default: "GO".
    #' @param name Name of the field to store the results. Default: `cacoa:::getOntClustField(type, subtype, genes)`.
    #' @param ind.h Cut height for hierarchical clustering of terms per cell type.
    #' Approximately equal to the fraction of genes, shared between the GOs. Default: 0.66.
    #' @param total.h Cut height for hierarchical clustering of GOs across all subtypes.
    #' Approximately equal to the fraction of subtypes for which two GOs should belong to the same cluster. Default: 0.5.
    #' @return List containing:
    #'   - `df`: data.frame with information about individual gene ontolodies and columns `Cluster` and `ClusterName` for the clustering info
    #'   - `hclust`: the object of class \link[stats:hclust]{hclust} with hierarchical clustering of GOs across all subtypes
    estimateOntologyClusters=function(type="GO", subtype=NULL, genes="all", ind.h=0.66, total.h=0.5, verbose=self$verbose,
                                      p.adj=p.adj, min.genes=min.genes, name=getOntClustField(type, subtype, genes)) {
      ont.df <- private$getOntologyPvalueResults(genes=genes, type=type, p.adj=p.adj, min.genes=min.genes)
      clust.mat <- ont.df %>% split(.$Group) %>% clusterIndividualGOs(cut.h=ind.h) %>%
        as.matrix() %>% t()

      apply.fun <- if (verbose) pbapply::pbapply else apply
      cl.dists <- apply.fun(clust.mat, 2, function(ct1) apply(clust.mat, 2, function(ct2) {
        mask <- !is.na(ct1) & !is.na(ct2)
        if (sum(mask) == 0) 1 else (1 - mean(ct1[mask] == ct2[mask]))
      }))

      cl.clusts <- as.dist(cl.dists) %>% hclust(method="average")
      clusts <- cutree(cl.clusts, h=total.h)
      ont.df$Cluster <- clusts[as.character(ont.df$Description)]

      name.per.clust <- ont.df %>% group_by(Cluster, Description) %>% summarise(pvalue=exp(mean(log(pvalue)))) %>%
        split(.$Cluster) %>% sapply(function(df) df$Description[which.min(df$pvalue)])

      ont.df$ClusterName <- name.per.clust[ont.df$Cluster]
      self$test.results[[name]] <- list(df=ont.df, hclust=cl.clusts)

      return(invisible(self$test.results[[name]]))
    },

    #' @description Bar plot of ontology terms per cell type
    #' @param genes Specify which genes to plot, can either be 'down', 'up' or 'all' (default="all")
    #' @param type Ontology, must be either "GO" or "DO" (default="GO")
    #' @return A ggplot2 object
    plotOntologyDistribution=function(genes="all", type="GO", p.adj=0.05, min.genes=1, cell.groups=self$cell.groups) {
      if (length(genes) > 0) {
        ont.res <- genes %>% setNames(., .) %>% lapply(private$getOntologyPvalueResults, type=type, p.adj=p.adj, min.genes=min.genes)

        if (type != "GSEA") {
          classes <- sapply(ont.res[genes], class)
          if(any(classes == "character")) {
            message(paste0("No significant results found for genes = '",names(classes[classes == "character"]),"'."))
            genes <- names(classes[classes == "data.frame"])
            if(length(genes) == 0) stop("No results to plot.")
          }

          ont.res %<>% .[genes]
          ont.res %<>% names() %>%
            lapply(function(d) ont.res[[d]] %>% dplyr::mutate(direction = d))
        }

        ont.res %<>% Reduce(rbind, .)
      } else {
        ont.res <- private$getOntologyPvalueResults(genes=genes, type=type, p.adj=p.adj, min.genes=min.genes)
        if (type != "GSEA") {
          ont.res %<>% dplyr::mutate(direction = genes)
        }
      }

      # Prepare data further
      if(type=="GO") {
        p_df <- table(ont.res$Group, ont.res$Type, ont.res$direction) %>%
          as.data.frame() %>%
          setNames(c("Group","Type","direction","N")) %>%
          dplyr::arrange(Group)

        if(length(unique(p_df$direction)) > 1) {
          gg <- ggplot(p_df, aes(x=Group, y=N, fill=Type, group=Group)) +
            geom_bar(stat="identity") +
            facet_grid(~direction, switch="x")
        } else {
          gg <- ggplot(p_df) +
            geom_bar(aes(x=Group, y=N, fill=Type), stat="identity")
        }
      } else if(type=="DO") {
        p_df <- table(ont.res$Group, ont.res$direction) %>%
          as.data.frame() %>%
          setNames(c("Group","direction","N")) %>%
          dplyr::arrange(Group)

        if(length(unique(p_df$direction)) > 1) {
          gg <- ggplot(p_df) +
            geom_bar(aes(x=Group, y=N, fill=direction), stat="identity", position="dodge") +
            labs(fill="Gene set")
        } else {
          gg <- ggplot(p_df) +
            geom_bar(aes(x=Group, y=N), stat="identity")
        }
      } else if(type == "GSEA") {
        p_df <- table(ont.res$Group, ont.res$Type) %>%
          as.data.frame() %>%
          setNames(c("Group","Type","N")) %>%
          dplyr::arrange(Group)

          gg <- ggplot(p_df) +
            geom_bar(aes(x=Group, y=N, fill=Type), stat="identity")
      }

      gg <- gg +
        scale_y_continuous(expand=c(0, 0)) +
        self$plot.theme +
        theme(axis.text.x=element_text(angle=90, hjust=1, vjust=0.5),
              legend.position="right") +
        labs(x="", y=paste0("No. of ",type," terms"))
      return(gg)
    },

    #' @description Plot ontology terms as a function of both number of DE genes, and number of cells.
    #' @param genes Specify which genes to plot, can either be 'down', 'up' or 'all' (default='all')
    #' @param type Ontology, must be either "GO" or "DO" (default="GO")
    #' @param label.x.pos Plot label position on x axis (default=0.01)
    #' @param label.y.pos Plot label position on y axis (default=1)
    #' @param scale Scaling of plots, adjust if e.g. label is misplaced. See \link[cowplot:plot_grid]{cowplot::plot_grid} for more info (default=1.0)
    #' @param ... parameters forwarded to \link{plotNCellRegression}
    #' @return A ggplot2 object
    plotOntologyTerms=function(genes='all', type="GO", p.adj=0.05, min.genes=1, cell.groups=self$cell.groups,
                               label.x.pos=0.01, label.y.pos=1, scale=1.0, ...) {
      ont.res <- private$getOntologyPvalueResults(genes=genes, type=type, p.adj=p.adj, min.genes=min.genes)

      de.gene.ids <- self$test.results[[type]]$de.gene.ids
      if(length(unique(ont.res$Group))==1) stop("The input only contains one cell type.")
      cell.groups <- table(cell.groups) %>% .[names(.) %in% names(de.gene.ids)]

      n.go.per.type <- table(ont.res$Group) %>% c()
      n.de.per.type <- sapply(de.gene.ids, function(x) length(x[[genes]]))

      y.lab <- paste("Number of", type, "terms")
      pg <- cowplot::plot_grid(
        plotNCellRegression(n.go.per.type, n.de.per.type, x.lab="Number of highly-expressed DE genes",
                            y.lab=y.lab, legend.position="none", label=TRUE, plot.theme=self$plot.theme, ...),
        plotNCellRegression(n.go.per.type, cell.groups, y.lab=y.lab, legend.position="none", label=TRUE, plot.theme=self$plot.theme, ...),
        ncol=1, labels=c("a", "b"), label_x=label.x.pos, label_y=label.y.pos, scale=scale
      )

      return(pg)
    },

    #' @description Plot a dotplot of ontology terms with adj. P values for a specific cell subgroup
    #' @param genes Specify which genes to plot, can either be 'down', 'up' or 'all' (default="up")
    #' @param type Ontology, must be either "BP", "CC", or "MF" (GO types), "GO" or "DO" (default="GO")
    #' @param cell.subgroup Cell group to plot (default=NULL)
    #' @param n Number of ontology terms to show. Not applicable when order is 'unique' or 'unique-max-row' (default=10)
    #' @param p.adj Adjusted P cutoff (default=0.05)
    #' @param log.colors Use log10 p-values for coloring (default=FALSE)
    #' @return A ggplot2 object
    plotOntology = function(cell.subgroups, plot = "dot", genes = "up", type = "GO", subtype = "BP", n = 20, p.adj = 0.05, min.genes = 1, ...) {
      # Checks
      checkPackageInstalled("enrichplot", bioc=TRUE)
      if(is.null(type) || (!type %in% c("GO","DO","GSEA"))) stop("'type' must be 'GO', 'DO', or 'GSEA'.")
      if(is.null(subtype) || (!subtype %in% c("BP","CC","MF"))) stop("'subtype' must be 'BP', 'CC', or 'MF'.")
      if(is.null(genes) || (!genes %in% c("down","up","all"))) stop("'genes' must be 'down', 'up', or 'all'.")
      if(is.null(cell.subgroups)) stop("Please define which cells to plot using 'cell.subgroups'.")
      if(type == "GSEA" & plot == "bar") stop("No 'enrichplot' method exists for making barplots of GSEA results.")

      # Extract results
      ont.res <- self$test.results[[type]]$res
      if(is.null(ont.res)) stop(paste0("No results found for ",type,"."))
      if(!cell.subgroups %in% names(ont.res)) stop("'cell.subgroups' not found in results.")
      ont.res %<>% .[[cell.subgroups]]
      if(type != "DO") ont.res %<>% .[[subtype]]
      if(is.null(ont.res)) stop(paste0("No results found for ",type,", ",subtype," for ",cell.subgroups,"."))
      if(type %in% c("GO","DO")) ont.res %<>% .[[genes]]
      if(is.null(ont.res)) stop(paste0("No results found for ",genes," genes for ",type,", ",subtype," for ",cell.subgroups,"."))

      # Prepare data
      df <- ont.res@result %>% filter(p.adjust <= p.adj)
      if(nrow(df) == 0) stop(paste0("Nothing to plot. Try relaxing 'p.adj'. The lowest adj. P value is ",min(ont.res@result$p.adjust) %>% formatC(digits = 3),"."))

      # Allow plotting of terms with p.adj > 0.05
      if(p.adj != 0.05) {
        ont.res@pvalueCutoff = 1
        ont.res@qvalueCutoff = 1
      }

      if(min.genes > 1) {
        idx <- df$GeneRatio %>%
          strsplit("/", fixed=T) %>%
          sapply(`[[`, 1)

        df <- df[idx > min.genes,]
      }
      ont.res@result <- df

      # Plot
      if(plot == "dot")
        return(dotplot(ont.res, showCategory=n, orderBy="x", ...))

      if(plot == "bar")
        return(barplot(ont.res, showCategory=n, ...))

      stop("Unknown plot type: ", plot)
    },

    #' @description Plot a heatmap of ontology P values per cell type
    #' @param genes Specify which genes to plot, can either be 'down' for downregulated genes, 'up' or 'all' (default="up")
    #' @param type Ontology, must be either "BP", "CC", or "MF" (GO types) or "DO" (default="GO")
    #' @param legend.position Position of legend in plot. See ggplot2::theme (default="left")
    #' @param selection Order of rows in heatmap. Can be 'unique' (only show terms that are unique for any cell type); 'common' (only show terms that are present in at least two cell types); 'all' (all ontology terms) (default="all")
    #' @param n Number of terms to show (default=10)
    #' @param clusters Whether to show GO clusters or raw GOs (default=TRUE)
    #' @param cluster.name Field with the results for GO clustering. Ignored if `clusters == FALSE`.
    #' @param cell.subgroups Cell groups to plot (default=NULL)
    #' @param color.range vector with two values for min/max values of p-values
    #' @param ... parameters forwarded to \link{plotHeatmap}
    #' @return A ggplot2 object
    plotOntologyHeatmap=function(genes="up", type="GO", subtype="BP", min.genes=1, p.adj=0.05, legend.position="left", selection="all", n=10,
                                 clusters=TRUE, cluster.name=NULL, cell.subgroups=NULL, color.range=NULL, palette=NULL, ...) {
      # Checks
      if(!is.null(cell.subgroups) && (length(cell.subgroups) == 1))
        stop("'cell.subgroups' must contain at least two groups. Please use plotOntology instead.")

      if(is.null(selection) || (!selection %in% c("unique","common","all")))
        stop("'selection' must be one of the following: 'unique', 'common', or 'all'.")

      # Extract results
      if (!clusters) {
        ont.sum <- private$getOntologyPvalueResults(genes=genes, type=type, subtype=subtype, cell.subgroups=cell.subgroups,
                                                    p.adj=p.adj, min.genes=min.genes) %>%
          groupOntologiesByCluster(field="Description")
      } else {
        name <- if (is.null(cluster.name)) getOntClustField(type, subtype, genes) else cluster.name
        if (is.null(self$test.results[[name]])) {
          if (!is.null(cluster.name))
            stop("Can't find the results for ", cluster.name) # stop if user specified a wrong cluster.name

          warning("Can't find the results for ", name, ". Running estimateOntologyClusters()...\n")
          ont.sum <- self$estimateOntologyClusters(type=type, subtype=subtype, genes=genes, name=name, p.adj=p.adj, min.genes=min.genes)$df
        } else {
          ont.sum <- self$test.results[[name]]$df
        }

        ont.sum %<>% groupOntologiesByCluster(field="ClusterName")
      }

      if(selection=="unique") {
        ont.sum %<>% .[rowSums(abs(.) > 0) == 1,]
      } else if(selection=="common") {
        ont.sum %<>% .[rowSums(abs(.) > 0) > 1,]
      }
      if(nrow(ont.sum) == 0) stop("Nothing to plot. Try another selection.")

      # Plot
      if (is.null(palette)) palette <- getGenePalette(genes, high="white")
      gg <- ont.sum %>%
        .[, colSums(abs(.)) > 0] %>%
        .[match(rowSums(.)[rowSums(abs(.)) > 0] %>% .[order(., decreasing=TRUE)] %>% names, rownames(.)),] %>%
        tail(n) %>%
        plotHeatmap(legend.position=legend.position, row.order=TRUE, col.order=FALSE, color.range=color.range,
                    plot.theme=self$plot.theme, palette=palette, ...)

      return(gg)
    },

    #' @description Plot correlation matrix for ontology terms between cell types
    #' @param genes Specify which genes to plot, can either be 'down', 'up' or 'all' (default="up")
    #' @param type Ontology, must be either "GO" or "DO" (default="GO")
    #' @return A ggplot2 object
    plotOntologySimilarities=function(genes = "up", type = "GO", p.adj = 0.05, min.genes = 1) {
      ont.res <- private$getOntologyPvalueResults(genes=genes, type=type, p.adj=p.adj, min.genes=min.genes)

      if((ont.res$Group %>% unique() %>% length()) == 1)
        stop("Only one group present, correlation cannot be performed.")

      if(nrow(ont.res) == 0)
        stop("No significant ontology terms identified. Try relaxing p.adj.")

      if(type %in% c("GO", "GSEA")) {
        pathway.df <- ont.res[c("Description", "Group", "Type")] %>% rename(Pathway=Description, GO=Type)
      } else if(type=="DO") {
        pathway.df <- unique(ont.res$Group) %>%
          lapply(function(cell.group) {
            tibble::tibble(Pathway=ont.res %>%
                             dplyr::filter(Group == cell.group) %>%
                             dplyr::pull(Description),
                           Group=cell.group)
          }) %>%
          dplyr::bind_rows()
      }

      path.bin <- pathway.df %>%
        dplyr::select(Pathway, Group) %>%
        dplyr::mutate(X=1) %>%
        tidyr::spread(Pathway, X) %>%
        as.data.frame() %>%
        magrittr::set_rownames(.$Group) %>%
        .[, 2:ncol(.)] %>%
        as.matrix()
      path.bin[is.na(path.bin)] <- 0

      p.mat <- (1 - (path.bin %>% dist(method="binary") %>% as.matrix)) %>% pmin(0.5)
      cl.tree <- dist(p.mat) %>% hclust()
      clust.order <- cl.tree %$% labels[order]
      clusts <- cutree(cl.tree, h=0.7)[clust.order]
      clusts[clusts %in% names(which(table(clusts) < 5))] <- max(clusts) + 1
      clust.lengths <- rle(clusts)$lengths %>% rev
      diag(p.mat) <- 1

      # Plot
      plotHeatmap(p.mat, color.per.group=NULL, row.order=clust.order, col.order=rev(clust.order),
                  legend.title="Similarity", plot.theme=self$plot.theme) +
        scale_fill_distiller(palette="RdYlBu", limits=c(0, 0.5)) +
        geom_vline(aes(xintercept=x), data.frame(x=cumsum(clust.lengths)[clust.lengths > 1] + 0.5)) +
        geom_hline(aes(yintercept=x), data.frame(x=cumsum(clust.lengths)[clust.lengths > 1] + 0.5))
    },

    #' @description Plot a heatmap of collapsed (family) ontology P values per cell type
    #' @param genes Specify which genes to plot, can either be 'down' for downregulated genes, 'up' or 'all' (default="up")
    #' @param type Ontology, must be either "BP", "CC", or "MF" (GO types) or "DO" (default="GO")
    #' @param legend.position Position of legend in plot. See ggplot2::theme (default="left")
    #' @param selection Order of rows in heatmap. Can be 'unique' (only show terms that are unique for any cell type); 'common' (only show terms that are present in at least two cell types); 'all' (all ontology terms) (default="all")
    #' @param n Number of terms to show (default=10)
    #' @param clusters Whether to show GO clusters or raw GOs (default=TRUE)
    #' @param cluster.name Field with the results for GO clustering. Ignored if `clusters == FALSE`.
    #' @param cell.subgroups Cell groups to plot (default=NULL)
    #' @param color.range vector with two values for min/max values of p-values
    #' @param ... parameters forwarded to \link{plotHeatmap}
    #' @return A ggplot2 object
    plotOntologyFamilyHeatmap=function(genes="up", type="GO", subtype="BP", min.genes=1, selection="all", n=10,
                                       legend.position="left", cell.subgroups=NULL, clusters=TRUE, cluster.name=NULL, color.range=NULL,
                                       palette=NULL, ...) {
      # Checks
      if(!is.null(cell.subgroups) && (length(cell.subgroups) == 1))
        stop("'cell.subgroups' must contain at least two groups. Please use plotOntology instead.")

      if(is.null(selection) || (!selection %in% c("unique","common","all")))
        stop("'selection' must be one of the following: 'unique', 'common', or 'all'.")

      fams <- self$test.results[[type]]$families
      if(is.null(fams))
        stop("No ontology family results found, please run 'estimateOntologyFamilies' first.")

      # Extract results
      if (!clusters) {
        ont.sum <- private$getOntologyPvalueResults(genes=genes, type=type, subtype=subtype, cell.subgroups=cell.subgroups,
                                                    p.adj=p.adj, min.genes=min.genes)
        ont.sum %<>% getHeatmapData(fams = fams, type = type, subtype = subtype, genes = genes)
      } else {
        name <- if (is.null(cluster.name)) getOntClustField(type, subtype, genes) else cluster.name
        if (is.null(self$test.results[[name]])) {
          if (!is.null(cluster.name))
            stop("Can't find the results for ", cluster.name) # stop if user specified a wrong cluster.name

          warning("Can't find the results for ", name, ". Running estimateOntologyClusters()...\n")
          ont.sum <- self$estimateOntologyClusters(type=type, genes=genes, name=name, p.adj=p.adj, min.genes=min.genes)$df
        } else {
          ont.sum <- self$test.results[[name]]$df
        }

        ont.sum %<>% getHeatmapData(fams = fams, type = type, subtype = subtype, genes = genes)
      }

      if(selection=="unique") {
        ont.sum %<>% .[rowSums(abs(.) > 0) == 1,]
      } else if(selection=="common") {
        ont.sum %<>% .[rowSums(abs(.) > 0) > 1,]
      }
      if(nrow(ont.sum) == 0) stop("Nothing to plot. Try another selection.")

      if (is.null(palette)) palette <- getGenePalette(genes=genes, high="white")
      # Plot
      gg <- ont.sum %>%
        .[, colSums(abs(.)) > 0] %>%
        .[match(rowSums(.)[rowSums(abs(.)) > 0] %>% .[order(., decreasing=TRUE)] %>% names(), rownames(.)),] %>%
        tail(n) %>%
        plotHeatmap(legend.position=legend.position, row.order=TRUE, col.order=FALSE, color.range=color.range,
                    palette=palette, plot.theme=self$plot.theme, ...)


      return(gg)
    },

    #' @title Plot ontology families
    #' @description Plot related ontologies in one hierarchical network plot
    #' @param type Type of ontology result, i.e., GO, GSEA, or DO (default: GO)
    #' @param cell.subgroups Cell subtype to plot
    #' @param family Family within cell subtype to plot (numeric value)
    #' @param genes Only for GO results: Direction of genes, must be "up", "down", or "all" (default: up)
    #' @param subtype Only for GO results: Type of result, must be "BP", "MF", or "CC" (default: BP)
    #' @param plot.type How much of the family network should be plotted. Can be "complete" (entire network), "dense" (show 1 parent for each significant term), or "minimal" (only show significant terms) (default: complete)
    #' @param show.ids Whether to show ontology IDs instead of names (default: F)
    #' @param string.length Length of strings for wrapping in order to fit text within boxes (default: 18)
    #' @param legend.label.size Size og legend labels (default: 1)
    #' @param legend.position Position of legend (default: topright)
    #' @param verbose Print messages (default: stored value)
    #' @param n.cores Number of cores to use (default: stored value)
    #' @return Rgraphviz object
    plotOntologyFamily=function(type = "GO", cell.subgroups, family, genes = "up", subtype = "BP", plot.type = "complete", show.ids = FALSE,
                                string.length=18, legend.label.size = 1, legend.position = "topright", verbose = self$verbose, n.cores = self$n.cores) {
      #Checks
      checkPackageInstalled(c("GOfuncR", "graph", "Rgraphviz"), bioc=TRUE)

      if(!is.numeric(family)) stop("'family' must be numeric.")
      if(!is.null(plot.type) && !plot.type %in% c("complete","dense","minimal")) stop("'plot.type' must be 'complete', 'dense', or 'minimal'.")

      fam.name <- paste0("Family",family)
      ont.fam.res <- self$test.results[[type]]$families
      if(is.null(ont.fam.res)) stop(paste0("No results found for type '",type,"'."))
      ont.fam.res %<>% .[[cell.subgroups]]
      if(is.null(ont.fam.res)) stop(paste0("No results found for cell.subgroups '",cell.subgroups,"'."))
      # TODO: Test for GSEA/GO. Update description!
      ont.fam.res %<>% .[[subtype]]
      if(is.null(ont.fam.res)) stop(paste0("No results found for subtype '",subtype,"'."))
      ont.fam.res %<>% .[[genes]]
      if(is.null(ont.fam.res)) stop(paste0("No results found for genes '",genes,"'."))
      if(!fam.name %in% names(ont.fam.res$families)) stop("'family' not in 'ont.fam.res'.")

      plotOntologyFamily(fam = ont.fam.res$families[[fam.name]], data = ont.fam.res$data, plot.type = plot.type, show.ids = show.ids,
                         string.length = string.length, legend.label.size = legend.label.size, legend.position = legend.position, verbose = verbose, n.cores = n.cores)
    },

    #' @description Plot the cell group proportions per sample
    #' @param cells.to.remove Vector of cell types to remove from the composition
    #' @param cells.to.remain Vector of cell types to remain in the composition
    #' @param palette color palette to use for conditions (default: stored $sample.groups.palette)
    #' @param show.significance whether to show statistical significance betwwen sample groups. wilcox.test was used; (\* < 0.05; \*\* < 0.01; \*\*\* < 0.001)
    #' @param ... additional plot parameters, forwarded to \link{plotCountBoxplotsPerType}
    #' @return A ggplot2 object
    plotCellGroupProportions=function(cell.groups=self$cell.groups, cells.to.remove=NULL, cells.to.remain=NULL,
                                      palette=self$sample.groups.palette, show.significance=FALSE, ...) {
      df.melt <- private$extractCodaData(cell.groups=cell.groups, cells.to.remove=cells.to.remove, cells.to.remain=cells.to.remain, ret.groups=FALSE)

      df.melt %<>% {100 * . / rowSums(.)} %>% as.data.frame() %>%
        dplyr::mutate(group=self$sample.groups[levels(self$sample.per.cell)]) %>%
        reshape2::melt(id.vars="group")

      gg <- plotCountBoxplotsPerType(df.melt, y.lab="% cells per sample", y.expand=c(0, max(df.melt$value) * 0.1),
                                     show.significance=show.significance, palette=palette, plot.theme=self$plot.theme, ...)

      return(gg)
    },

    plotCellGroupAbundanceVariation=function(cell.groups=self$cell.groups, type='mad', rotate.xticks=TRUE, min.rel.abundance=0.05) {
      n.cells.per.samp <- table(self$sample.per.cell)
      vars.per.group <- cell.groups %>%
        {split(names(.), .)} %>% sapply(function(ids) {
          sample.fracs <- table(self$sample.per.cell[ids]) / n.cells.per.samp / length(ids)
          if (type == 'mad') return(mad(sample.fracs))
          if (type == 'sd') return(sd(sample.fracs))

          is.missed <- sample.fracs %>% {. / mean(.) < min.rel.abundance}
          if (type == 'sample.num') return(sum(is.missed))
          if (type == 'sample.frac') return(mean(is.missed))
          stop("Unknown type: ", type)
        }) %>% {data.frame(var=., type=factor(names(.), levels=names(.)[order(.)]))}

      gg <- ggplot(vars.per.group) +
        geom_bar(aes(x=type, y=var), stat="identity") +
        self$plot.theme +
        scale_y_continuous(expand=c(0, 0), limits=c(0, max(vars.per.group$var) * 1.05), name=type) +
        theme(axis.title.x=element_blank())

      if (rotate.xticks) {
        gg <- gg + theme(axis.text.x=element_text(angle=90, hjust=1, vjust=0.5))
      }

      return(gg)
    },

    #' @description Plot the cell numbers per sample
    #' @param palette color palette to use for conditions (default: stored $sample.groups.palette)
    #' @param ... additional plot parameters, forwarded to \link{plotCountBoxplotsPerType}
    #' @return A ggplot2 object
    plotCellGroupSizes=function(cell.groups=self$cell.groups, palette=self$sample.groups.palette, ...) {
      df.melt <- private$extractCodaData(cell.groups=cell.groups, ret.groups=FALSE) %>%
        as.data.frame() %>%
        dplyr::mutate(group=self$sample.groups[levels(self$sample.per.cell)]) %>%
        reshape2::melt(id.vars="group")

      gg <- plotCountBoxplotsPerType(df.melt, y.lab="Num. cells per sample", palette=palette, plot.theme=self$plot.theme, ...)
      return(gg)
    },

    #' @description Plot compositions in CoDA space (PCA or CDA)
    #' @param space either 'PCA' or 'CDA'
    #' @return A ggplot2 object
    plotCodaSpace=function(space='CDA', cell.groups=self$cell.groups, cells.to.remain = NULL, cells.to.remove = NULL, samples.to.remove = NULL, palette=self$sample.groups.palette) {
      tmp <- private$extractCodaData(cells.to.remove=cells.to.remove, cells.to.remain=cells.to.remain, samples.to.remove=samples.to.remove, cell.groups=cell.groups)

      if (space == 'PCA') {
        bal <- getRndBalances(tmp$d.counts)
        pca.res <- prcomp(bal$norm)
        pca.loadings <- bal$psi %*% pca.res$rotation

        dfs <- list(
          red=as.data.frame(pca.res$x) %>% set_colnames(c("S1", "S2")),
          loadings=(10 * as.data.frame(pca.loadings[,1:2])) %>% set_colnames(c("S1", "S2"))
        )
        gg.labs <- labs(x="PC1", y="PC2")
      } else if (space == 'CDA') {
        dfs <- estimateCdaSpace(tmp$d.counts, tmp$d.groups)
        gg.labs <- labs(x="Score 1", y="Score 2")
      }

      gg <- plotCodaSpaceInner(dfs$red, dfs$loadings, d.groups=tmp$d.groups, ref.level=self$ref.level, target.level=self$target.level, palette=palette)
      return(gg + gg.labs + self$plot.theme)
    },

    #' @description Plot contrast tree
    #' @return A ggplot2 object
    plotContrastTree=function(cell.groups=self$cell.groups, cells.to.remain = NULL, cells.to.remove = NULL) {
      tmp <- private$extractCodaData(cells.to.remove=cells.to.remove, cells.to.remain=cells.to.remain, cell.groups=cell.groups)
      gg <- plotContrastTree(tmp$d.counts, tmp$d.groups, self$ref.level, self$target.level, plot.theme=self$plot.theme)
      return(gg)
    },

    #' @description Plot Loadings
    #' @return A ggplot2 object
    estimateCellLoadings=function(n.cell.counts = 1000, n.seed = 239, cells.to.remove = NULL,
                                  cells.to.remain = NULL, samples.to.remove = NULL, n.iter=1000){
      tmp <- private$extractCodaData(cells.to.remove=cells.to.remove, cells.to.remain=cells.to.remain, samples.to.remove=samples.to.remove)
      self$test.results[['cda']] <- tmp %$%
        resampleContrast(d.counts, d.groups, n.cell.counts=n.cell.counts, n.seed=n.seed, n.iter=n.iter)

      self$test.results$cda$pvals <- getCellSignificance(self$test.results$cda$balances)

      return(invisible(self$test.results[['cda']]))
    },

    estimateGaPartition=function(cells.to.remain = NULL, cells.to.remove = NULL, samples.to.remove = NULL, ...){
      tmp <- private$extractCodaData(cells.to.remove=cells.to.remove, cells.to.remain=cells.to.remain, samples.to.remove=samples.to.remove)
      ga.res <- gaPartition(tmp$d.counts, tmp$d.groups, ...)

      self$test.results[['ga.partition']] <- rownames(t(ga.res[1,ga.res[1,] != 0,drop=FALSE]))

      return(invisible(self$test.results[['ga.partition']]))
    },

    #' @description Plot Loadings
    #' @param palette palette specification for cell types (default: stored $cell.groups.palette)
    #' @return A ggplot2 object
    plotCellLoadings = function(alpha = 0.01, palette=self$cell.groups.palette, font.size=NULL,
                                ordering='by.pvalue', signif.threshold=0.05, show.pvals=F,
                                ref.cell.type = NULL) {
      possible.ordering = c('by.pvalue', 'by.mean', 'by.median')
      if(!(ordering %in% possible.ordering)){
        warning('Defaulf ordiring \'by.pvalue\' is applied ' )
        ordering = 'by.pvalue'
      }

      cda <- private$getResults('cda', 'estimateCellLoadings()')
      p <- plotCellLoadings(cda, ordering, signif.threshold, alpha, palette, show.pvals,
                            ref.level=self$ref.level, target.level=self$target.level, plot.theme=self$plot.theme,
                            ref.cell.type = NULL)

      return(p)
    },

    estimateWilcoxonTest = function(cell.groups=self$cell.groups, cells.to.remove = NULL, cells.to.remain = NULL){
      tmp <- private$extractCodaData(cell.groups=cell.groups, cells.to.remove=cells.to.remove, cells.to.remain=cells.to.remain)
      p.vals <- calcWilcoxonTest(tmp$d.counts, tmp$d.groups)
      self$test.results[['p.vals.balances']] <- p.vals
      return(invisible(p.vals))
    },


    ### Segmentation-free cell density

    #' @description Estimate cell density in giving embedding
    #' @param bins number of bins for density estimation, default 400
    #' @param method density estimation method, graph: graph smooth based density estimation. kde: embedding grid based density  estimation. (default: 'kde')
    #' @param beta smoothing strength parameter of the \link[sccore:heatFilter]{heatFilter} for graph based cell density (default: 30)
    #' @param m numeric Maximum order of Chebyshev coeff to compute for graph based cell density (default: 50)
    #' @param name slot in which to save the results (default: 'cell.density')
    estimateCellDensity = function(bins=400, method='kde', name='cell.density', beta=30, m=50,
                                   verbose=self$verbose, n.cores=self$n.cores){
      sample.per.cell <- self$sample.per.cell
      sample.groups <- self$sample.groups

      if (method == 'kde'){
        private$checkCellEmbedding()
        res <- self$embedding %>%
          estimateCellDensityKde(sample.per.cell=sample.per.cell, sample.groups=sample.groups, bins=bins)
      } else if (method == 'graph'){
        res <-  extractCellGraph(self$data.object) %>%
          estimateCellDensityGraph(sample.per.cell=sample.per.cell, sample.groups=sample.groups,
                                   n.cores=n.cores, m=m, beta=beta, verbose=verbose)
      } else stop("Unknown method: ", method)

      nt <- self$sample.groups %>% {names(.[. == self$target.level])}
      nr <- self$sample.groups %>% {names(.[. == self$ref.level])}

      res$density.mad <- res %$% {(apply(density.mat[,nt], 1, mad) + apply(density.mat[,nr], 1, mad))}
      res$density.sd <- res %$% {(apply(density.mat[,nt], 1, sd) + apply(density.mat[,nr], 1, sd))}
      res$missed.sample.frac <- res$density.mat %>% {(. / rowMeans(.)) < 0.05} %>% rowMeans()

      self$test.results[[name]] <- res

      return(invisible(res))
    },

    #' @description Plot cell density depending on the method that was used for estimating `cao$test.resulst[[name]]`
    #' @param add.points default is TRUE, add points to cell density figure
    #' @param contours specify cell types for contour, multiple cell types are also supported
    #' @param contour.color color for contour line
    #' @param contour.conf confidence interval of contour
    #' @param name slot in which to saved results from estimateCellDensity (default: 'cell.density')
    #' @param ... plot style parameters forwarded to \link[sccore:styleEmbeddingPlot]{sccore::styleEmbeddingPlot}.
    #' @return A ggplot2 object
    plotCellDensity = function(show.grid=TRUE, add.points=TRUE, size=0.1, show.legend=FALSE,
                               point.col='#FCFDBFFF', contours=NULL, contour.color='white', contour.conf='10%',
                               name='cell.density', show.cell.groups=TRUE, cell.groups=self$cell.groups, font.size=c(2,4), ...) {
      dens.res <- private$getResults(name, 'estimateCellDensity()')
      private$checkCellEmbedding()

      cond.levels <- c(ref=self$ref.level, target=self$target.level)
      ps <- lapply(cond.levels, function(l) {
        if (dens.res$method =='graph') {
          p <- self$plotEmbedding(colors=dens.res$density.fraction[[l]], size=size, title=l, show.legend=show.legend,
                                  legend.title='Proportion', ...)
        } else {# dens.res$method =='kde'
          condition.per.cell <- self$getConditionPerCell()
          lims <- dens.res$density.fraction %>% unlist() %>% range()

          p <- dens.res %$% data.frame(density.emb, z=density.fraction[[l]]) %>%
            plotDensityKde(bins=dens.res$bins, lims=lims, title=l, show.legend=show.legend,
                           show.grid=show.grid, plot.theme=self$plot.theme, ...)

          if (add.points){
            emb <- as.data.frame(self$embedding) %>% set_colnames(c('x','y')) %>% cbind(z=1)
            nnames <- condition.per.cell %>% {names(.)[. == l]} %>% sample(min(2000, length(.)))
            p <- p + geom_point(data=emb[nnames, ], aes(x=x, y=y), col=point.col, size=0.00001, alpha=0.2)
          }
        }

        if (show.cell.groups) {
          p %<>% private$addCellGroupsToEmbedding(cell.groups=cell.groups, font.size=font.size)
        }
        p
      })

      if(!is.null(contours)){
        cn.geoms <- private$getDensityContours(groups=contours, conf=contour.conf, color=contour.color)
        ps %<>% lapply(`+`, cn.geoms)
      }

      ps %<>% lapply(`+`, theme(legend.background=element_blank()))
      return(ps)
    },

    plotCellDensityVariation = function(type='mad', plot.type='embedding', name='cell.density', cutoff=NULL, ...) {
      dens.res <- private$getResults(name, 'estimateCellDensity()')
      if (type == 'mad') {
        name <- 'MAD'
        scores <- dens.res$density.mad
      } else if (type == 'sd') {
        name <- 'SD'
        scores <- dens.res$density.sd
      } else if (type == 'sample.frac') {
        name <- 'Missed sample frac.'
        scores <- dens.res$missed.sample.frac
      } else stop("Unknown type: ", type)

      if (plot.type == 'hist') {
        gg <- ggplot(data.frame(var=scores), aes(x=scores)) + geom_histogram() +
          xlab(name) + self$plot.theme
      } else if (plot.type == 'embedding') {
        if (!is.null(cutoff)) {
          scores <- scores[abs(scores) > cutoff]
        }

        if (dens.res$method == 'graph') {
          gg <- self$plotEmbedding(colors=scores, plot.na=FALSE, legend.title=name, ...)
        } else {
          gg <- dens.res %$% data.frame(density.emb, z=scores) %>%
            plotDensityKde(bins=dens.res$bins, plot.theme=self$plot.theme, ...)
        }

      } else stop("Unknown plot.type: ", plot.type)

      return(gg)
    },

    #' @description estimate differential cell density
    #' @param type method to calculate differential cell density; permutation, t.test, wilcox or subtract (target subtract ref density);
    #' @param adjust.pvalues whether to adjust Z-scores for multiple comparison using BH method (default: TRUE)
    #' @param name slot with results from estimateCellDensity. New results will be appended there. (Default: 'cell.density')
    estimateDiffCellDensity=function(type='subtract', adjust.pvalues=TRUE, name='cell.density', verbose=self$verbose){
      dens.res <- private$getResults(name, 'estimateCellDensity')
      density.mat <- dens.res$density.mat
      if (dens.res$method == 'kde'){
        density.mat <- density.mat[dens.res$density.emb$counts > 0,]
      }

      scores <- diffCellDensity(density.mat, self$sample.groups, ref.level=self$ref.level, target.level=self$target.level,
                                type=type, adjust.pvalues=adjust.pvalues, verbose=verbose)

      self$test.results[[name]]$diff[[type]] <- scores

      return(invisible(self$test.results[[name]]))
    },

    #' @description estimate differential cell density
    #' @param palette color palette, default is c('blue','white','red')
    #' @param type method to calculate differential cell density; t.test, wilcox or subtract (target subtract ref density);
    #' @param contours specify cell types for contour, multiple cell types are also supported (default: NULL)
    #' @param contour.color color for contour line (default: 'black')
    #' @param z.cutoff absolute z score cutoff (default: NULL)
    #' @param contour.conf confidence interval of contour (default: '10%')
    #' @param name slot with results from estimateCellDensity. New results will be appended there. (Default: 'cell.density')
    plotDiffCellDensity=function(type='subtract', name='cell.density', size=0.2, z.cutoff=NULL, palette=grDevices::colorRampPalette(c('blue','white','red')),
                                 contours=NULL, contour.color='black', contour.conf='10%', plot.na=FALSE, ...){
      private$checkCellEmbedding()
      dens.res <- private$getResults(name, 'estimateCellDensity')
      scores <- dens.res$diff[[type]]
      if (is.null(scores)) {
        warning("Can't find results for name, '", name, "' and type '", type, "'. Running estimateDiffCellDensity with default parameters.")
        self$estimateDiffCellDensity(type=type, name=name)
        dens.res <- self$test.results[[name]]
        scores <- dens.res$diff[[type]]
      }

      if (dens.res$method == 'graph'){
        density.emb <- self$embedding
        scores %<>% .[intersect(names(.), rownames(density.emb))]
      } else if (dens.res$method == 'kde') {
        density.emb <- dens.res$density.emb[,1:2]
      } else stop("Unknown method: ", dens.res$method)

      density.mat <- dens.res$density.mat[names(scores),]
      density.emb <- density.emb[names(scores),]

      if (!is.null(z.cutoff)) {
        scores %<>% .[abs(.) >= z.cutoff]
      }

      leg.title <- if (type == 'subtract') 'Prop. change' else 'Z-score'
      gg <- self$plotEmbedding(density.emb, colors=scores, size=size, legend.title=leg.title, palette=palette, midpoint=0, plot.na=plot.na, ...)

      if(!is.null(contours)){
        gg <- gg + private$getDensityContours(groups=contours, conf=contour.conf, color=contour.color)
      }
      return(gg)
    },

    #' @title Plot inter-sample expression distance
    #' @description  Plot results from cao$estimateExpressionShiftMagnitudes()
    #' @param name Test results to plot (default=expression.shifts)
    #' @param joint whether to show joint boxplot with the expression distance weighed by the sizes of cell types (default: TRUE), or show distances for each individual cell type
    #' @param show.significance whether to show statistical significance between sample groups. wilcox.test was used; (\* < 0.05; \*\* < 0.01; \*\*\* < 0.001)
    #' @param ... other plot parameters, forwarded to \link{plotCountBoxplotsPerType}
    #' @return A ggplot2 object
    plotExpressionDistance = function(name='expression.shifts', joint=FALSE, min.cells=10, palette=self$sample.groups.palette, show.significance=FALSE, ...) {
      cluster.shifts <- private$getResults(name, 'estimateExpressionShiftMagnitudes()')
      if (!joint) {
        df <- cluster.shifts %$%
          aggregateExpressionShiftMagnitudes(p.dist.info, valid.comparisons, sample.groups, min.cells=min.cells, comp.filter='==') %>%
          rename(group=Condition, variable=Type)
        plot.theme <- self$plot.theme
      } else {
        df <- cluster.shifts %$%
          prepareJointExpressionDistance(p.dist.info, valid.comparisons=valid.comparisons, sample.groups=sample.groups) %>%
          do.call(rbind, .) %>% group_by(Var1, Var2, type1) %>%
          summarize(value=median(value)) %>%
          mutate(group=type1, variable="")
        plot.theme <- self$plot.theme +
          theme(axis.title.x=element_blank(), axis.text.x=element_blank(),
                axis.ticks.x=element_blank(), panel.grid.major.x=element_blank())
      }

      gg <- plotCountBoxplotsPerType(df, y.lab="expression distance", y.expand=c(0, max(df$value) * 0.1),
                                     show.significance=show.significance, plot.theme=plot.theme, palette=palette, ...)

      return(gg)
    },

    #' @title Plot sample-sample expression distance as a 2D embedding
    #' @description  Plot results from cao$estimateExpressionShiftMagnitudes()
    #' @param cell.type If a name of a cell type is specified, the sample distances will be assessed based on this cell type alone. Otherwise (cell.type=NULL, default), sample distances will be estimated as an average distance across all cell types (weighted by the minimum number of cells of that cell type between any two samples being compared)
    #' @param method dimension reduction methods: MDS, tSNE or heatmap (default: MDS)
    #' @param perplexity tSNE perplexity (default: 4)
    #' @param max.iter tSNE max_iter (default: 1e3)
    #' @param palette a set of colors to use for conditions (default: stored $sample.groups.palette)
    #' @param font.size font size of the sample labels. If NULL, the labels are not shown. (default: NULL)
    #' @param show.sample.size make point size proportional to the log10 of the number of cells per sample (default: FALSE)
    #' @param show.ticks show tick labels on axes (default: FALSE)
    #' @param show.labels show axis labels (default: FALSE)
    #' @param size point size. For `show.sample.size==TRUE`, it can be vector of length 2.  (default: 5)
    #' @param ... arguments, forwarded to \link[sccore:styleEmbeddingPlot]{sccore::styleEmbeddingPlot}.
    #' @return A ggplot2 object
    plotExpressionDistanceEmbedding = function(name='expression.shifts', cell.type=NULL, method='MDS', perplexity=4, max.iter=1e3,
                                               palette=self$sample.groups.palette, font.size=NULL, show.sample.size=TRUE,
                                               show.ticks=FALSE, show.labels=FALSE, size=5, ...) {
      # TODO: rename the function to account for heatmap visualization
      clust.info <- private$getResults(name, 'estimateExpressionShiftMagnitudes()')
      sample.groups <- clust.info$sample.groups
      if (!is.null(cell.type)) { # use distances based on the specified cell type
        title <- cell.type
        p.dists.per.subsample <- lapply(clust.info$p.dist.info, `[[`, cell.type)
        n.cells.per.samp <- self$sample.per.cell %>% .[clust.info$cell.groups[names(.)] == cell.type] %>% table()
      } else { # weighted expression distance across all cell types
        title <- ''
        p.dists.per.subsample <- prepareJointExpressionDistance(clust.info$p.dist.info)
        n.cells.per.samp <- table(self$sample.per.cell)
      }
      p.dists <- Reduce(`+`, p.dists.per.subsample) / length(p.dists.per.subsample)

      if (method == 'tSNE'){
        checkPackageInstalled('Rtsne', cran=TRUE, details='for `method="tSNE"`')

        emb <- Rtsne::Rtsne(p.dists, is_distance=TRUE, perplexity=perplexity, max_iter=max.iter)$Y
      } else if (method == 'MDS') {
        emb <- cmdscale(p.dists, eig=TRUE, k=2)$points # k is the number of dim
      } else if (method == 'heatmap') {
        color.per.group <- setNames(palette[sample.groups], names(sample.groups))
        gg <- plotHeatmap(p.dists, color.per.group=color.per.group, legend.title="Distance",
                          symmetric=TRUE)
        return(gg)
      } else {
        stop("unknown embedding method")
      }

      df <- data.frame(emb) %>% set_rownames(rownames(p.dists)) %>% set_colnames(c("x", "y")) %>%
        mutate(sample=rownames(.), condition=sample.groups[sample], n.cells=as.vector(n.cells.per.samp[sample]))

      gg <- ggplot(df, aes(x, y, color=condition, shape=condition)) +
        self$plot.theme

      if (show.sample.size) {
        if (length(size) == 1) {
          size <- c(size * 0.5, size * 1.5)
        }
        gg <- gg + geom_point(aes(size=n.cells)) +
          scale_size_continuous(trans="log10", range=size, name="Num. cells")
      } else {
        gg <- gg + geom_point(size=size)
      }


      gg %<>% sccore:::styleEmbeddingPlot(title=title, show.ticks=show.ticks, show.labels=show.labels, ...)

      if (!is.null(font.size)) {
        gg <- gg + ggrepel::geom_text_repel(aes(label=sample), size=font.size, color="black")
      }

      if(!is.null(palette)) {
        gg <- gg + scale_color_manual(values=palette)
      }
      return(gg)
    },

    ### Cluster-free differential expression

    #' @description Estimate differential expression Z-scores between two conditions per individual cell
    #' @param max.z z-score value to winsorize the estimates for reducing impact of outliers. Default: 20.
    #' @param min.expr.frac minimal fraction of cell expressing a gene for estimating z-scores for it. Default: 0.001.
    #' @param normalize whether to normalize z-scores over std for reference ("ref") or both ("both"). Default: "ref".
    #' @return Sparse matrix of z-scores with genes as columns and cells as rows.
    #' Cells that have only one condition in their expression neighborhood have NA Z-scores for all genes.
    #' Results are also stored in the `cluster.free.z` field.
    estimateClusterFreeZScores = function(n.top.genes=NULL, max.z=20, min.expr.frac=0.001, normalize=c("ref", "both"),
                                          verbose=self$verbose, n.cores=self$n.cores) {
      normalize <- match.arg(normalize)
      cm <- self$getJointCountMatrix()
      genes <- private$getTopGenes(n.top.genes, gene.selection="expression", cm.joint=cm, min.expr.frac=min.expr.frac)

      if (verbose)
        message("Estimating cluster-free Z-scores for ", length(genes), " top genes")

      is.ref <- self$sample.per.cell %>%
        {setNames(self$sample.groups[as.character(.)] == self$ref.level, names(.))}

      adj.mat <- extractCellGraph(self$data.object) %>% igraph::as_adj()
      cell.names <- intersect(rownames(cm), rownames(adj.mat)) %>%
        intersect(names(is.ref))

      z.mat <- clusterFreeZScoreMat(adj.mat[cell.names, cell.names], cm[cell.names, genes, drop=FALSE],
                                    is.ref[cell.names], normalize_both=(normalize == "both"), verbose=verbose, n_cores=n.cores)
      z.mat@x %<>% pmin(max.z) %>% pmax(-max.z)

      self$test.results[["cluster.free.z"]] <- z.mat
      return(invisible(self$test.results[["cluster.free.z"]]))
    },

    getMostChangedGenes = function(n, min.z=0.5, max.z=20, cell.subset=NULL, excluded.genes=NULL, included.genes=NULL) {
      z.scores <- private$getResults("cluster.free.z", "estimateClusterFreeZScores")
      if (!is.null(cell.subset)) {
        z.scores <- z.scores[cell.subset,]
      }

      if (is.null(included.genes)) {
        included.genes <- colnames(z.scores)
      }

      z.scores@x %<>% abs() %>% pmin(max.z)
      z.scores@x[z.scores@x < min.z] <- 0
      scores <- colMeans(z.scores, na.rm=TRUE) %>% sort(decreasing=TRUE) %>%
        .[setdiff(names(.), excluded.genes)] %>% .[intersect(names(.), included.genes)] %>%
        .[1:min(n, length(.))]
      return(scores)
    },

    #' @description Estimate Cluster-free Expression Shift
    #' @param n.top.genes number of top genes for the distance estimation (default: 3000)
    #' @param min.n.between minimal number of pairs between condition for distance estimation (default: 2)
    #' @param min.n.within minimal number of pairs within one condition for distance estimation (default: `min.n.between`)
    #' @param min.n.obs.per.samp minimal number of cells per sample for using it in distance estimation (default: 3)
    #' @param norm.all whether to normalize results relative to distances within both conditions (TRUE) or only to the control (FALSE)
    #' @param dist distance measure. Options: "cor" (correlation), "cosine" or "js" (Jensen–Shannon)
    #' @param log.vectors whether to use log10 on the normalized expression before estimating the distance.
    #' In most cases, must be TRUE for "cosine" and "cor" distances and always must be FALSE for "js". (default: `dist != 'js'`)
    #' @return Vector of cluster-free expression shifts per cell. Values above 1 correspond to difference between conditions.
    #' Results are also stored in the `cluster.free.expr.shifts` field.
    estimateClusterFreeExpressionShifts = function(n.top.genes=3000, gene.selection="change", min.n.between=2, min.n.within=max(min.n.between, 1),
                                                   min.expr.frac=0.02, min.n.obs.per.samp=3, norm.all=FALSE, dist="cor", log.vectors=(dist != "js"),
                                                   verbose=self$verbose, n.cores=self$n.cores) {
      cm <- self$getJointCountMatrix()
      genes <- private$getTopGenes(n.top.genes, gene.selection=gene.selection, cm.joint=cm, min.expr.frac=min.expr.frac)
      cm <- Matrix::t(cm[, genes])

      is.ref <- (self$sample.groups[levels(self$sample.per.cell)] == self$ref.level)

      nns.per.cell <- extractCellGraph(self$data.object) %>%
        igraph::as_adjacency_matrix() %>% as("dgTMatrix") %>%
        {setNames(split(.@j, .@i + 1), rownames(.))}

      shifts <- estimateClusterFreeExpressionShiftsC(cm, self$sample.per.cell[names(nns.per.cell)], nns.per.cell,
                                                     is.ref, min_n_between=min.n.between, min_n_within=min.n.within, min_n_obs_per_samp=min.n.obs.per.samp,
                                                     norm_all=norm.all, verbose=verbose, n_cores=n.cores,
                                                     dist=dist, log_vecs=log.vectors)
      self$test.results[["cluster.free.expr.shifts"]] <- shifts

      return(invisible(shifts))
    },

    #' @description Performs graph smoothing of the cluster-free DE Z-scores
    #' @param smoothing `beta` parameter of the \link[sccore:heatFilter]{heatFilter}. Default: 20.
    #' @param filter graph filter function. Default: \link[sccore:heatFilter]{heatFilter}.
    #' @param ... parameters forwarded to \link[sccore:smoothSignalOnGraph]{smoothSignalOnGraph}
    #' @return Sparse matrix of smoothed Z-scores. Results are also stored in the `cluster.free.z.smoothed` field.
    smoothClusterFreeZScores = function(n.top.genes=1000, smoothing=20, filter=NULL, gene.selection="change", excluded.genes=NULL,
                                        n.cores=self$n.cores, verbose=self$verbose, ...) {
      z.scores <- private$getResults("cluster.free.z", "estimateClusterFreeZScores")
      genes <- private$getTopGenes(n.top.genes, gene.selection=gene.selection,
                                   excluded.genes=excluded.genes, included.genes=colnames(z.scores))
      z.scores <- z.scores[,genes]

      if (verbose) message("Smoothing Z-scores for ", ncol(z.scores), " genes passed filtration")
      if (is.null(filter)) {
        filter <- function(...) heatFilter(..., beta=smoothing)
      }

      z.scores@x[is.na(z.scores@x)] <- 0
      z.smoothed <- z.scores %>%
        smoothSignalOnGraph(extractCellGraph(self$data.object), filter, n.cores=n.cores,
                            progress=verbose, ...)

      z.smoothed[is.na(z.scores)] <- NA
      self$test.results[["cluster.free.z.smoothed"]] <- z.smoothed
      return(invisible(z.smoothed))
    },

    #' @description Estimate Gene Programmes based on cluster-free Z-scores on a subsample of
    #' cells using \link[fabia:fabia]{fabia}.
    #' @param n.programmes maximal number of gene programmes to find (parameter `p` for fabia). Default: 15.
    #' @param ... keyword arguments forwarded to \link{estimateGeneProgrammes}
    #' @return a list includes:
    #'   - `fabia`: \link[fabia:Factorization]{fabia::Factorization} object, result of the
    #'       \link[fabia:fabia]{fabia::fabia} call
    #'   - `sample.ids`: ids of the subsampled cells used for fabia estimates
    #'   - `scores.exact`: vector of fabia estimates of gene programme scores per cell. Estimated only for the
    #'     subsampled cells.
    #'   - `scores.approx`: vector of approximate gene programme scores, estimated for all cells in the dataset
    #'   - `loadings`: matrix with fabia gene loadings per programme
    #'   - `gene.scores`: list of vectors of gene scores per programme. Contains only genes, selected for
    #'     the programme usin fabia biclustering.
    #'   - `bi.clusts` fabia biclustering information, result of the \link[fabia:extractBic]{fabia::extractBic} call
    estimateGeneProgrammes = function(n.top.genes=NULL, n.programmes=15, gene.selection="change", name="gene.programmes", ...) {
      checkPackageInstalled('Rtsne', bioc=TRUE)

      z.scores <- private$getResults("cluster.free.z.smoothed", "smoothClusterFreeZScores")
      if (!is.null(n.top.genes)) {
        genes <- private$getTopGenes(n.top.genes, gene.selection=gene.selection, included.genes=colnames(z.scores))
        z.scores <- z.scores[,genes]
      }

      res <- estimateGeneProgrammesFabia(z.scores, n.programmes, ...)
      fr <- res$fabia

      bi.clusts <- fabia::extractBic(fr)
      mask <- bi.clusts$bic[,"bixv"] %>% {sapply(., length) > 0}
      res$scores.exact <- t(fr@Z[mask,, drop=FALSE])
      res$scores.approx <- t(t(fr@L[,mask, drop=FALSE]) %*% (Matrix::t((z.scores[,rownames(fr@L)]) - fr@center) / fr@scaleData))
      res$loadings <- fr@L[,mask, drop=FALSE]
      res$gene.scores <- apply(bi.clusts$bic, 1, `[[`, "bixv")[mask, drop=FALSE]
      res$bi.clusts <- bi.clusts

      colnames(res$scores.exact) <- colnames(res$scores.approx) <-
        colnames(res$loadings) <- names(res$gene.scores) <- paste0("P", 1:ncol(res$scores.exact))
      self$test.results[[name]] <- res

      return(invisible(self$test.results[[name]]))
    },

    plotGeneProgrammeScores = function(name="gene.programmes", approximate=FALSE, build.panel=TRUE, nrow=NULL,
                                       gradient.range.quantile=0.975, plot.na=approximate, legend.title="Score", ...) {
      fr <- private$getResults(name, "estimateGeneProgrammes")
      scores <- if (approximate) fr$scores.approx else fr$scores.exact

      ggs <- lapply(1:ncol(scores), function(i) {
        self$plotEmbedding(colors=scores[,i], gradient.range.quantile=gradient.range.quantile, plot.na=plot.na,
                           legend.title=legend.title, title=colnames(scores)[i], ...)
      })
      ggs <- lapply(ggs,function(x) x+theme(legend.background = element_blank()))
      if (build.panel)
        return(cowplot::plot_grid(plotlist=ggs, nrow=nrow))

      return(ggs)
    },

    plotGeneProgrammeGenes = function(programme.id, name="gene.programmes", max.genes=9, plot.expression=FALSE, ...) {
      fr <- private$getResults(name, "estimateGeneProgrammes")
      scores <- fr$gene.scores[[programme.id]]
      if (is.null(scores))
        stop("Can't find programme", programme.id)

      scores %<>% .[1:min(length(.), max.genes)]
      return(self$plotGeneExpressionComparison(scores=scores, plot.expression=plot.expression, ...))
    },

    #' @description Plot cluster-free expression shift z-scores
    #' @param cell.groups cell type labels. Set to NULL if it shouldn't be shown
    #' @param plot.both.conditions show both case and control cells. Normally, showing control cells doesn't
    #' make sense, as control cells always have small distance from control.
    #' @param max.shift all shift values above `max.shift` are set to this value when plotting. Default: 95% of the shifts.
    #' @param font.size size range for cell type labels
    #' @param ... parameters forwarded to \link[sccore:embeddingPlot]{embeddingPlot}
    plotClusterFreeExpressionShifts = function(cell.groups=self$cell.groups, smooth=FALSE, beta=10, plot.na=FALSE, color.range=c("0", "97.5%"),
                                               alpha=0.2, font.size=c(3,5), palette=brewerPalette("RdYlBu"), rescale=TRUE, ...) {
      shifts <- private$getResults("cluster.free.expr.shifts", "estimateClusterFreeExpressionShifts")
      private$checkCellEmbedding()

      if (smooth) {
        mask <- is.na(shifts)
        shifts[mask] <- 1
        shifts %<>% smoothSignalOnGraph(extractCellGraph(self$data.object), filter=function(...) heatFilter(..., beta=beta))
        shifts[mask] <- NA
      }

      shifts %<>% na.omit()
      if (is.null(color.range)) {
        color.range <- range(shifts)
      } else if (is.character(color.range)) {
        color.range[grep("%", color.range)] %<>%
          sapply(function(q) {as.numeric(strsplit(q, "%")[[1]]) / 100}) %>%
          quantile(shifts, .)
        color.range %<>% as.numeric()
      }

      shifts %<>% pmax(color.range[1]) %>% pmin(color.range[2])

      gg <- self$plotEmbedding(colors=shifts, plot.na=plot.na, alpha=alpha, ...)
      gg$scales$scales %<>% .[sapply(., function(s) !("colour" %in% s$aesthetics))]

      if (!is.null(cell.groups)) {
        ann.ls <- self$plotEmbedding(groups=cell.groups)$layers
        gg <- gg + ann.ls[[which(sapply(ann.ls, function(l) "GeomLabelRepel" %in% class(l$geom)))]]
      }

      colors <- palette(11)
      if (rescale && (color.range[1] < 1) && (color.range[2] > 1)) { # Ensure that 1.0 is in the middle (e.g. yellow)
        col.vals <- c(seq(color.range[1], 1, length.out=6)[1:5], seq(1, color.range[2], length.out=6)) %>%
          scales::rescale()
      } else {
        col.vals <- seq(color.range[1], color.range[2], length.out=11) %>% scales::rescale()
      }

      gg <- gg +
        scale_size_continuous(range=font.size, trans='identity', guide='none') +
        scale_color_gradientn(colors=colors, values=col.vals, name="Ratio", limits=color.range) +
        theme(legend.background = element_blank())
      return(gg)
    },

    plotMostChangedGenes = function(n.top.genes, min.z=0.5, max.z=20, max.z.plot=max.z, cell.subset=NULL, excluded.genes=NULL, ...) {
      scores <- self$getMostChangedGenes(n.top.genes, min.z=min.z, max.z=max.z,
                                         cell.subset=cell.subset, excluded.genes=excluded.genes)
      self$plotGeneExpressionComparison(scores=scores, max.z=max.z.plot, ...)
    },

    plotGeneExpressionComparison = function(genes=NULL, scores=NULL, max.expr=NULL, plot.z=TRUE, plot.expression=TRUE, max.z=5, smoothed=FALSE, plot.na=-1, ...) {
      if (is.null(genes)) {
        if (is.null(scores)) stop("Either 'genes' or 'scores' must be provided")
        genes <- names(scores)
      }

      if (!plot.z && !plot.expression) return()

      if (plot.z) {
        if (smoothed) {
          z.scores <- self$test.results$cluster.free.z.smoothed
          if ((is.null(z.scores) || !all(genes %in% colnames(z.scores)))){
            missed.genes <- setdiff(colnames(z.scores), genes)
            warning("Smoothed Z-scores for genes ", paste(missed.genes, collapse=', '), " are not estimated. See smoothClusterFreeZScores().")
            smoothed <- FALSE
          }
        }

        if (!smoothed) {
          z.scores <- self$test.results$cluster.free.z
          if ((is.null(z.scores) || !all(genes %in% colnames(z.scores)))) {
            missed.genes <- setdiff(genes, colnames(z.scores))
            warning("Z-scores for genes ", paste(missed.genes, collapse=', '), " are not estimated. See estimateClusterFreeZScores().")
            plot.z <- FALSE
          }
        }
      }

      condition.per.cell <- self$getConditionPerCell()

      ggs <- lapply(genes, function(g) {
        lst <- list()
        if (plot.expression) {
          expr <- extractGeneExpression(self$data.object, g)
          m.expr <- if (is.null(max.expr)) max(expr) else max.expr
          lst <- lapply(unique(condition.per.cell), function(sg) {
            self$plotEmbedding(colors=expr, title=paste(sg, " ",g), groups=condition.per.cell, subgroups=sg,
                               color.range=c(0, m.expr), legend.title="Expression", plot.na=FALSE, ...)
          }) %>% c(lst)
        }

        if (plot.z) {
          title <- if (is.null(scores)) g else paste0(g, ": ", signif(scores[g], 3))
          lst <- self$plotEmbedding(colors=z.scores[,g], title=title, color.range=c(-max.z, max.z),
                                    plot.na=plot.na, legend.title='Z-score', ...) %>%
            list() %>% c(lst)
        }
        lst <- lapply(lst,function(x) x+theme(legend.background = element_blank()))
        if (length(lst) > 1) cowplot::plot_grid(plotlist=lst, ncol=3) else lst[[1]]
      })

      if (length(genes) == 1) return(ggs[[1]])
      return(ggs)
    },

    getConditionPerCell = function() {
      self$sample.per.cell %>%
        {setNames(as.character(self$sample.groups[as.character(.)]), names(.))} %>%
        as.factor()
    },

    getJointCountMatrix = function(force=FALSE) {
      if (force || is.null(self$cache$joint.count.matrix)) {
        self$cache$joint.count.matrix <- extractJointCountMatrix(self$data.object)
      }

      return(self$cache$joint.count.matrix)
    }
  ),

  private = list(
    getResults=function(name, suggested.function=NULL) {
      if (!is.null(self$test.results[[name]]))
        return(self$test.results[[name]])

      msg <- paste0("A result named \"", name, "\" cannot be found.");
      if(!is.null(suggested.function)) {
        msg <- paste(msg, "Please first run", suggested.function)
      }
      stop(msg)
    },

    getTopGenes = function(n, gene.selection=c("change", "expression", "od"), cm.joint=NULL,
                           min.expr.frac=0.0, excluded.genes=NULL, included.genes=NULL, ...) {
      gene.selection <- match.arg(gene.selection)
      if ((gene.selection == "change") && is.null(self$test.results$cluster.free.z)) {
        warning("Please run estimateClusterFreeZScores() first to use gene.selection='change'. Fall back to gene.selection='expression'.")
        gene.selection <- "expression"
      }

      if (min.expr.frac > 0) {
        if (is.null(cm.joint)) {
          cm.joint <- self$getJointCountMatrix()
        }

        cm.bool <- cm.joint
        cm.bool@x <- 1 * (cm.bool@x > 0)
        excluded.genes %<>% union(colnames(cm.bool)[colMeans(cm.bool, na.rm=TRUE) < min.expr.frac])
      }

      if (gene.selection == "change") {
        genes <- names(self$getMostChangedGenes(Inf, ...))
      } else if (gene.selection == "od") {
        genes <- extractOdGenes(self$data.object)
      } else { # expression
        if (is.null(cm.joint)) {
          cm.joint <- self$getJointCountMatrix()
        }

        genes <- colMeans(cm.joint, na.rm=TRUE) %>% sort(decreasing=TRUE) %>% names()
      }

      if (is.null(included.genes)) {
        included.genes <- genes
      }
      genes %<>% setdiff(excluded.genes) %>% intersect(included.genes) %>% .[1:min(length(.), n)]
      if (length(genes) < n)
        warning("Not enough genes pass the criteria. Returning ", length(genes), " genes.")

      return(genes)
    },

    getOntologyPvalueResults=function(genes, type, p.adj=0.05, min.genes=1, subtype=NULL, cell.subgroups=NULL) {
      if(!type %in% c("GO", "DO", "GSEA"))
        stop("'type' must be 'GO', 'DO', or 'GSEA'.")

      if(!is.null(subtype) && !all(subtype %in% c("BP", "CC", "MF")))
        stop("'subtype' must be 'BP', 'CC', or 'MF'.")

      if((length(genes) != 1) || (!genes %in% c("down","up","all")))
        stop("'genes' must be 'down', 'up', or 'all'.")

      ont.res <- self$test.results[[type]]$res
      if(is.null(ont.res)) stop(paste0("No results found for '", type, "'. Please run 'estimateOntology' first."))

      ont.res %<>% preparePlotData(type, p.adj, min.genes)

      # Extract genes and subgroups
      if(type == "GSEA") {
        ont.res %<>% addGseaGroup() %>% rename(geneID=core_enrichment)
      } else {
        ont.res %<>% .[[genes]]
      }

      if(is.null(ont.res))
        stop(paste0("No results found for ", genes, " genes for ", type, ".")) # TODO: Include GSEA

      if(!is.null(cell.subgroups)) {
        if(!cell.subgroups %in% unique(ont.res$Group))
          stop("'cell.subgroups' not found in results.")

        ont.res %<>% .[cell.subgroups]
      }

      if(!is.null(subtype)) {
        ont.res %<>% filter(Type %in% subtype)
      }

      return(ont.res)
    },

    addCellGroupsToEmbedding = function(gg.emb, cell.groups=self$cell.groups, font.size=c(2,4)) {
      gg.ann <- self$plotEmbedding(groups=cell.groups)
      ls <- gg.ann$layers %>% .[sapply(., function(l) "GeomLabelRepel" %in% class(l$geom))]
      if (length(ls) != 1) {
        warning("Can't find annotation layer\n")
        return(gg.emb)
      }

      return(gg.emb + ls[[1]] + scale_size_continuous(limits=font.size, guide='none'))
    },

    extractCodaData = function(ret.groups=TRUE, cell.groups=self$cell.groups, cells.to.remove=NULL, cells.to.remain=NULL, samples.to.remove=NULL) {
      d.counts <- cell.groups %>% data.frame(anno=., group=self$sample.per.cell[names(.)]) %>%
        table() %>% rbind() %>% t()

      if(!is.null(cells.to.remove)) d.counts %<>% .[,!(colnames(.) %in% cells.to.remove)]
      if(!is.null(cells.to.remain)) d.counts %<>% .[,colnames(.) %in% cells.to.remain]
      if(!is.null(samples.to.remove)) d.counts %<>% .[!(rownames(.) %in% samples.to.remove),]

      if (!ret.groups)
        return(d.counts)

      d.groups <- (self$sample.groups[rownames(d.counts)] == self$target.level) %>%
        setNames(rownames(d.counts))

      return(list(d.counts = d.counts,
                  d.groups = d.groups))
    },

    #' @description Extract contours from embedding
    #' @param groups specify cell groups for contour, multiple cell groups are also supported
    #' @param conf confidence interval of contour
    getDensityContours = function(groups, color='white', linetype=2, conf="10%") {
      cnl <- sn(groups) %>%
        lapply(function(x) getDensityContour(self$embedding, cell.groups=self$cell.groups, linetype=linetype,
                                             group=x, conf=conf, color=color)) %>%
        do.call(c, .)
      return(cnl)
    },

    checkCellEmbedding = function(embedding=self$embedding) {
      if(is.null(embedding) || ncol(embedding) != 2)
        stop("self$embedding must contain 2D cell embedding")

      if(is.null(rownames(embedding)))
        stop("self$embedding must have rownames, equal to cell ids")
    },

    getExpressionFractionPerType = function() {
      if (!is.null(self$cache$expr.frac.per.type))
        return(self$cache$expr.frac.per.type)

      cm <- self$getJointCountMatrix()
      cm.per.type <- match(names(self$cell.groups), rownames(cm)) %>% split(self$cell.groups) %>%
        lapply(function(ids) cm[ids,])

      self$cache$expr.frac.per.type <- sapply(cm.per.type, function(cm) Matrix::colMeans(cm > 0))
      return(self$cache$expr.frac.per.type)
    },

    getGOEnvironment = function(org.db, verbose=FALSE, ignore.cache=NULL) {
      checkPackageInstalled("clusterProfiler", bioc=TRUE)
      if (!is.null(self$cache$go.environment)) {
        if (is.null(ignore.cache)) {
          message("Using stored GO environment. Use `ignore.cache=TRUE` if you want to re-estimate it. Set `ignore.cache=FALSE` to suppress this message.")
          return(self$cache$go.environment)
        }

        if (!ignore.cache) return(self$cache$go.environment)
      }

      if(class(org.db) != "OrgDb")
        stop("'org.db' must be of class 'OrgDb'. Please input an organism database.")

      self$cache$go.environment <- c("BP", "CC", "MF") %>% sn() %>%
        plapply(function(n) clusterProfiler:::get_GO_data(org.db, n, "ENTREZID") %>%
                  as.list() %>% as.environment(), n.cores=1, progress=verbose)
      return(self$cache$go.environment)
    }
  )
)<|MERGE_RESOLUTION|>--- conflicted
+++ resolved
@@ -549,13 +549,8 @@
             common.resamplings = intersect(names(self$test.results[[de.names[i]]][[cell.type]]$subsamples),
                                            names(self$test.results[[de.names[j]]][[cell.type]]$subsamples))
             if (length(common.resamplings) == 0){
-<<<<<<< HEAD
-              message(paste('There is no corresponding resamplings for',
-                            de.names[i], 'and', de.names[j], 'in', cell.type))
-=======
-              # message(paste('There is no corresponding resamplings for', 
+              # message(paste('There is no corresponding resamplings for',
               #               de.names[i], 'and', de.names[j], 'in', cell.type))
->>>>>>> 9b390d43
               next
             }
             for(sample.name in common.resamplings) {

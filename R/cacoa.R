#' @title Cacoa R6 class
#'
#' @import methods enrichplot dplyr
#' @export Cacoa
#' @exportClass Cacoa
#' @param sample.groups a two-level factor on the sample names describing the conditions being compared (default: stored vector)
#' @param cell.groups Vector indicating cell groups with cell names (default: stored vector)
#' @param n.cores number of cores for parallelization
#' @param verbose show progress (default: stored value)
#' @param name field name where the test results are stored
#' @param n.top.genes number of top genes for estimation
#' @param gene.selection a method to select top genes, "z" selects genes by cluster-free Z-score change, "lfc" uses log2(fold-change) instead,
#' "expression" picks the most expressed genes and "od" picks overdispersed genes.  Default: "z".
#' @param excluded.genes list of genes to exclude during estimation. For example, a list of mitochondrial genes.
Cacoa <- R6::R6Class("Cacoa", lock_objects=FALSE,
  public = list(
    n.cores = 1,

    #' @field verbose print diagnostic messages
    verbose = FALSE,

    #' @field test.results results of the estimations, ready to use
    test.results = list(),

    #' @field cache intermediate results of the estimations, which can be used during some other computations
    cache = list(),

    #' @field data.object the main object storing data (Conos or Seurat)
    data.object = list(),

    #' @field sample.groups 2-factor vector with annotation of groups/condition per sample
    sample.groups = NULL,

    #' @field cell.groups named factor with cell names with cluster per cell
    cell.groups = NULL,

    #' @field embedding a 2D embedding to visualize the cells in
    embedding = NULL,

    #' @field sample.per.cell named factor with cell names
    sample.per.cell = NULL,

    #' @field ref.level reference level for sample.group vector
    ref.level = NULL,

    #' @field target.level target/disease level for sample.group vector
    target.level = NULL,

    #' @field sample.groups.palette a color palette for the sample.groups
    sample.groups.palette = NULL,

    #' @field cell.groups.palette a color palette for the cell.groups
    cell.groups.palette = NULL,

    #' @field plot.theme ggplot2 theme for all plots
    plot.theme=NULL,

    #' @field plot.params parameters, forwarded to all `plotEmbedding` calls
    plot.params=NULL,

    initialize=function(data.object, sample.groups=NULL, cell.groups=NULL, sample.per.cell=NULL, ref.level=NULL, target.level=NULL,
                        sample.groups.palette=NULL, cell.groups.palette=NULL, embedding=extractEmbedding(data.object), graph.name=NULL,
                        n.cores=1, verbose=TRUE, plot.theme=theme_bw(), plot.params=NULL) {
      if ('Cacoa' %in% class(data.object)) { # copy constructor
        for (n in ls(data.object)) {
          if (!is.function(get(n, data.object))) assign(n, get(n, data.object), self)
        }

        return()
      }

      if (is.null(ref.level) || is.null(target.level))
        stop("Both ref.level and target.level must be provided")

      self$n.cores <- n.cores
      self$verbose <- verbose
      self$ref.level <- ref.level
      self$target.level <- target.level

      if ("Seurat" %in% class(data.object)) {
        if (is.null(sample.groups) || is.null(sample.per.cell))
          stop("Both sample.groups and sample.per.cell must be provided for Seurat objects")
        data.object$sample.per.cell <- sample.per.cell
        if (is.null(graph.name)) warning("No graph.name provided. The algorithm will use the first available graph.")
        data.object@misc$graph.name <- graph.name
      } else if (('Conos' %in% class(data.object))) {
        if (!is.null(graph.name)) warning("graph.name is not supported for Conos objects")
      } else {
        warning("Many function may be not supported for an object of class ", class(data.object));
        if (is.null(sample.groups) || is.null(sample.per.cell) || is.null(cell.groups))
          stop("All sample.groups, sample.per.cell and cell.groups must be provided")
      }

      if (any(c("dgCMatrix", "dgTMatrix", "dgEMatrix", "matrix") %in% class(data.object))) {
        data.object %<>% as("dgCMatrix") %>% Matrix::t()
        if (max(abs(round(data.object@x) - data.object@x)) < 1e-10) {
          message("Interpreting data.object as a raw count matrix")
          attr(data.object, "raw") <- TRUE
        } else {
          message("Interpreting data.object as a normalized count matrix")
          attr(data.object, "raw") <- FALSE
        }

        if (length(setdiff(names(sample.per.cell), rownames(data.object))) > 0)
          stop("All cells in the count matrix columns must be present in sample.per.cell")
        attr(data.object, 'sample.per.cell') <- as.factor(sample.per.cell)
      }

      self$data.object <- data.object

      if(is.null(sample.groups)) {
        self$sample.groups <- extractSampleGroups(data.object, ref.level, self$target.level)
      } else {
        self$sample.groups <- sample.groups <- as.factor(sample.groups)
      }

      if(is.null(cell.groups)) {
        self$cell.groups <- extractCellGroups(data.object)
      } else {
        self$cell.groups <- cell.groups <- as.factor(cell.groups)
      }

      if(is.null(sample.per.cell)) {
        self$sample.per.cell <- extractSamplePerCell(data.object) %>% as.factor()
      } else {
        self$sample.per.cell <- as.factor(sample.per.cell)
      }

      if(is.null(sample.groups.palette)) {
        self$sample.groups.palette <- c("#d73027", "#4575b4") %>%
          setNames(c(self$target.level, self$ref.level))
      } else {
        self$sample.groups.palette <- sample.groups.palette
      }

      if(is.null(cell.groups.palette)) {
        self$cell.groups.palette <- levels(cell.groups) %>% length() %>%
          rainbow(s=0.9,v=0.9) %>% setNames(levels(cell.groups))
      } else {
        self$cell.groups.palette <- cell.groups.palette
      }

      self$plot.theme <- plot.theme
      self$embedding <- embedding;
      self$plot.params <- plot.params
    },

    ### Expression shifts

    #' @description  Calculate expression shift magnitudes of different clusters between conditions
    #' @param cell.groups Named cell group factor with cell names (default: stored vector)
    #' @param dist 'cor' - correlation distance, 'l1' - manhattan distance or 'l2' - euclidean (default depends on dimensionality)
    #' @param within.group.normalization Normalize the shift magnitude by the mean magnitude of within-group variation (default=`TRUE`)
    #' @param n.cells Number of cells to subsmaple across all samples (if not specified, defaults to the total size of the smallest cell cluster)
    #' @param n.top.genes Number of top highest-expressed genes to consider (default: all genes)
    #' @param n.subsamples Number of samples to draw (default=100)
    #' @param min.cells Minimum number of cells per cluster/per sample to be included in the analysis (default=10)
    #' @param n.cores Number of cores (default: stored integer)
    #' @param name Test name (default="expression.shifts")
    #' @return a list include
    #'   - `dist.df`: a table with cluster distances (normalized if within.gorup.normalization=TRUE), cell type and the number of cells # TODO: update
    #'   - `p.dist.info`: list of distance matrices per cell type
    #'   - `sample.groups`: same as the provided variable
    #'   - `cell.groups`: same as the provided variable
    estimateExpressionShiftMagnitudes=function(cell.groups=self$cell.groups, dist=NULL, normalize.both=TRUE,
                                               min.cells.per.sample=10, min.samp.per.type=2, min.gene.frac=0.01,
                                               ref.level=self$ref.level, sample.groups=self$sample.groups,
                                               verbose=self$verbose, n.cores=self$n.cores, name="expression.shifts",
                                               n.permutations=1000, p.adjust.method='BH', genes=NULL, n.pcs=NULL,
                                               top.n.genes=NULL, ...) {
      count.matrices <- extractRawCountMatrices(self$data.object, transposed=TRUE)

<<<<<<< HEAD
      if (verbose) cat("Filtering data... ")
      shift.inp <- filterExpressionDistanceInput(
        count.matrices, cell.groups=cell.groups,
        sample.per.cell=self$sample.per.cell, sample.groups=self$sample.groups,
        min.cells.per.sample=min.cells.per.sample, min.samp.per.type=min.samp.per.type,
        min.gene.frac=min.gene.frac, genes=genes, verbose=verbose
      )
      if (verbose) cat("done!\n")
=======
      self$test.results[[name]] <- count.matrices %>%
        filterExpressionDistanceInput(cell.groups=self$cell.groups, sample.per.cell=self$sample.per.cell, sample.groups=self$sample.groups,
                                      min.cells.per.sample=min.cells.per.sample, min.samp.per.type=min.samp.per.type, min.gene.frac=min.gene.frac) %$%
        estimateExpressionShiftMagnitudes(cms, sample.groups, cell.groups, dist=tolower(dist), within.group.normalization=within.group.normalization,
                                          valid.comparisons=valid.comparisons, n.cells=n.cells, n.top.genes=n.top.genes, n.subsamples=n.subsamples,
                                          min.cells=min.cells.per.sample, n.cores=n.cores, verbose=verbose, transposed.matrices=TRUE, ...)

      return(invisible(self$test.results[[name]]))
    },

    estimateCommonExpressionShiftMagnitudes=function(sample.groups=self$sample.groups, cell.groups=self$cell.groups, n.cells=NULL, n.randomizations=50, n.subsamples=30, min.cells=10,
                                                     n.cores=self$n.cores, verbose=self$verbose,  mean.trim=0.1, name='common.expression.shifts') {
      if(length(levels(sample.groups))!=2) stop("'sample.groups' must be a 2-level factor describing which samples are being contrasted")

      count.matrices <- extractRawCountMatrices(self$data.object, transposed=TRUE)

      common.genes <- Reduce(intersect, lapply(count.matrices, colnames))
      count.matrices %<>% lapply(`[`, , common.genes)

      comp.matrix <- outer(sample.groups,sample.groups,'!='); diag(comp.matrix) <- FALSE


      # get a cell sample factor, restricted to the samples being contrasted
      cl <- lapply(count.matrices[names(sample.groups)], rownames)
      cl <- rep(names(cl), sapply(cl, length)) %>% setNames(unlist(cl)) %>%  as.factor()

      # cell factor
      cf <- cell.groups
      cf <- cf[names(cf) %in% names(cl)]

      # if(is.null(n.cells)) {
      #   n.cells <- min(table(cf)) # use the size of the smallest group
      #   if(verbose) cat('setting group size of ',n.cells,' cells for comparisons\n')
      # }
>>>>>>> 1840a972

      if (!is.null(n.pcs)) {
        if (!is.null(top.n.genes) && n.pcs > top.n.genes) {
          n.pcs <- top.n.genes - 1
          warning("n.pcs can't be larger than top.n.genes - 1, setting it to ", n.pcs)
        }

        n.samps.per.type <- shift.inp$cm.per.type %>% sapply(nrow)
        affected.types <- which(n.samps.per.type <= n.pcs)
        if (length(affected.types) > 0) {
          affected.types %<>% names() %>% paste(collapse=", ")
          n.pcs <- min(n.samps.per.type) - 1
          warning("Cell types '", affected.types, "' don't have enough samples present. Setting n.pcs to ", n.pcs,
                  ". Consider increasing min.samp.per.type.")
        }
      }

      self$test.results[[name]] <- shift.inp %$%
        estimateExpressionShiftMagnitudes(
          cm.per.type, sample.groups=sample.groups, cell.groups=cell.groups, sample.per.cell=self$sample.per.cell,
          dist=dist, normalize.both=normalize.both, verbose=verbose, ref.level=ref.level,
          n.permutations=n.permutations, top.n.genes=top.n.genes, n.pcs=n.pcs, n.cores=n.cores, ...
        )

      return(invisible(self$test.results[[name]]))
    },

    estimateCommonExpressionShiftMagnitudes=function(cell.groups=self$cell.groups, name='common.expression.shifts',
                                                     min.cells.per.sample=10, min.samp.per.type=2, min.gene.frac=0.01,
                                                     n.permutations=1000, trim=0.2, p.adjust.method="BH",
                                                     verbose=self$verbose, n.cores=self$n.cores, ...) {
      if (verbose) cat("Filtering data... ")
      shift.inp <- extractRawCountMatrices(self$data.object, transposed=TRUE) %>%
        filterExpressionDistanceInput(
          cell.groups=cell.groups, sample.per.cell=self$sample.per.cell, sample.groups=self$sample.groups,
          min.cells.per.sample=min.cells.per.sample, min.samp.per.type=min.samp.per.type, min.gene.frac=min.gene.frac
        )
      if (verbose) cat("done!\n")

      sample.groups <- shift.inp$sample.groups

      if (verbose) cat('Calculating distances ... ')

      dists.norm <- list()
      res.per.type <- levels(shift.inp$cell.groups) %>% sccore:::sn() %>% plapply(function(ct) {
        cm.norm <- t(shift.inp$cm.per.type[[ct]])

        dists <- consensusShiftDistances(cm.norm, sample.groups, ...)
        obs.diff <- mean(dists, trim=trim)
        randomized.dists <- lapply(1:n.permutations, function(i) {
          sg.shuffled <- sample.groups %>% {setNames(sample(as.character(.)), names(.))} %>% as.factor()
          consensusShiftDistances(cm.norm, sg.shuffled, ...) %>% mean(trim=trim)
        }) %>% unlist()

        pvalue <- (sum(randomized.dists >= obs.diff) + 1) / (sum(!is.na(randomized.dists)) + 1)
        dists <- dists - median(randomized.dists)
        list(dists=dists, pvalue=pvalue)
      }, progress=verbose, n.cores=n.cores, mc.preschedule=TRUE, fail.on.error=TRUE)

      if (verbose) cat("done!\n")

      pvalues <- sapply(res.per.type, `[[`, "pvalue")
      dists.per.type <- lapply(res.per.type, `[[`, "dists")
      padjust <- p.adjust(pvalues, method=p.adjust.method)

      self$test.results[[name]] <- list(dists.per.type=dists.per.type, pvalues=pvalues, padjust=padjust)
      return(invisible(self$test.results[[name]]))
    },

    #' @description  Plot results from cao$estimateExpressionShiftMagnitudes()
    #' @param name - results slot name (default: 'expression.shifts')
    #' @param show.jitter whether to show indivudal data points (default: FALSE)
    #' @param jitter.alpha transparency value for the data points (default: 0.05)
    #' @param type - type of a plot "bar" (default) or "box"
    #' @param notch - whether to show notches in the boxplot version (default=TRUE)
    #' @param show.size.depenency whether to show mean vs. number of cells in a cell type instead
    #' @param font.size font size for the cell type labels in the size dependency plot
    #' @param show.regression whether to show a slope line in the size dependency plot
    #' @param show.regression whether to show a whiskers in the size dependency plot
    #' @return A ggplot2 object
    plotExpressionShiftMagnitudes=function(name="expression.shifts", type='box', notch = TRUE, show.jitter=TRUE, jitter.alpha=0.05, show.size.dependency=FALSE,
                                           show.whiskers=TRUE, show.regression=TRUE, font.size=5, show.pvalues=c("adjusted", "raw", "none"), ...) {
      show.pvalues <- match.arg(show.pvalues)
      res <- private$getResults(name, "estimateExpressionShiftMagnitudes()")
      df <- names(res$dists.per.type) %>%
        lapply(function(n) data.frame(value=res$dists.per.type[[n]], Type=n)) %>%
        do.call(rbind, .) %>% na.omit()

      if (show.pvalues == "adjusted") {
        pvalues <- res$padjust
      } else if (show.pvalues == "raw") {
        pvalues <- res$pvalues
      } else {
        pvalues <- NULL
      }

      if(show.size.dependency) {
        plotCellTypeSizeDep(df, self$cell.groups, palette=self$cell.groups.palette, ylab='normalized expression distance', yline=NA,
                            show.whiskers=show.whiskers, show.regression=show.regression, plot.theme=self$plot.theme, ...)
      } else {
        plotMeanMedValuesPerCellType(df, pvalues=pvalues, show.jitter=show.jitter,jitter.alpha=jitter.alpha, notch=notch, type=type,
                                     palette=self$cell.groups.palette, ylab='normalized expression distance',
                                     plot.theme=self$plot.theme, yline=0, ...)
      }
    },

    ##' Plot common expression shift estimates across cell types
    ##'
    ##' @param name result slot name (default: common.expression.shifts
    ##' @param show.subsampling.variability  - whether the spread should illustrate subsampling variability instead of the inter-sample variability (default: FALSE)
    ##' @param show.jitter whether to show indiivudal data points (default: FALSE)
    ##' @param jitter.alpha transparency value for the data points (default: 0.05)
    ##' @param type - type of a plot "bar" (default) or "box"
    ##' @param notch - whether to show notches in the boxplot version (default=TRUE)
    ##' @param show.size.depenency whether to show mean vs. number of cells in a cell type instead
    ##' @param font.size font size for the cell type labels in the size dependency plot
    ##' @param show.regression whether to show a slope line in the size dependency plot
    ##' @param show.regression whether to show a whiskers in the size dependency plot
    ##' @return A ggplot2 object
    plotCommonExpressionShiftMagnitudes=function(name='common.expression.shifts', show.jitter=FALSE, jitter.alpha=0.05, type='box',
                                                 notch=TRUE, show.size.dependency=FALSE, show.whiskers=TRUE, show.regression=TRUE, font.size=5,
                                                 show.pvalues=c("adjusted", "raw", "none"), ...) {
      show.pvalues <- match.arg(show.pvalues)
      res <- private$getResults(name, 'estimateCommonExpressionShiftMagnitudes')
      df <- names(res$dists.per.type) %>%
        lapply(function(n) data.frame(value=res$dists.per.type[[n]], Type=n)) %>%
        do.call(rbind, .) %>% na.omit()

      if (show.pvalues == "adjusted") {
        pvalues <- res$padjust
      } else if (show.pvalues == "raw") {
        pvalues <- res$pvalues
      } else {
        pvalues <- NULL
      }

      if(show.size.dependency) {
        plotCellTypeSizeDep(df, self$cell.groups, palette=self$cell.groups.palette,ylab='common expression distance', yline=NA,
                            show.whiskers=show.whiskers, show.regression=show.regression, plot.theme=self$plot.theme, ...)
      } else {
        plotMeanMedValuesPerCellType(df, pvalues=pvalues, show.jitter=show.jitter,jitter.alpha=jitter.alpha, notch=notch, type=type,
                                     palette=self$cell.groups.palette, ylab='common expression distance', plot.theme=self$plot.theme, yline=0.0, ...)
      }
    },


    #' @description Estimate differential gene expression per cell type between conditions
    #' @param cell.groups factor specifying cell types (default from self)
    #' @param sample.groups 2-factor vector with annotation of groups/condition per sample (default from self)
    #' @param ref.level Reference level in 'sample.groups', e.g., ctrl, healthy (default from self)
    #' @param target.level Reference level in 'sample.groups', e.g., case, diseased (default from self)
    #' @param common.genes Only investigate common genes across cell groups (default=FALSE)
    #' @param cooks.cutoff cooksCutoff for DESeq2 (default=FALSE)
    
    
    #' @param test which DESeq2 test to use (options: "LRT" (default), "Wald")
    #' @param cooks.cutoff cooksCutoff for DESeq2 (default=FALSE)
    #' @param min.cell.count minimum number of cells that need to be present in a given cell type in a given sample in order to be taken into account (default=10)
    #' @param max.cell.count maximal number of cells per cluster per sample to include in a comparison (useful for comparing the number of DE genes between cell types) (default: Inf)
    #' @param independent.filtering independentFiltering parameter for DESeq2 (default=FALSE)
    #' @param cluster.sep.chr character string of length 1 specifying a delimiter to separate cluster and app names (default="<!!>")
    #' @param resampling.method which resampling method should be used "loo" for leave-one-out or "bootstrap", (default:NULL no resampling)
    #' @param name slot in which to save the results (default: 'de')
    #' @return A list of DE genes
    estimatePerCellTypeDE=function(cell.groups = self$cell.groups,
                                   sample.groups = self$sample.groups,
                                   ref.level = self$ref.level,
                                   target.level = self$target.level,
                                   name ='de',
                                   test='DESeq2.Wald',
                                   resampling.method=NULL, # default - without resampling
                                   max.resamplings=30,
                                   seed.resampling=239, # shouldn't this be external?
                                   min.cell.frac=0.05,
                                   covariates = NULL,
                                   common.genes = FALSE,
                                   n.cores = self$n.cores,
                                   cooks.cutoff = FALSE,
                                   min.cell.count = 10,
                                   max.cell.count= Inf,
                                   independent.filtering = FALSE,
                                   cluster.sep.chr = "<!!>",
                                   verbose=self$verbose, ...) {

      if(!is.list(sample.groups)) {
        s.groups <- list(names(sample.groups[sample.groups == ref.level]),
                         names(sample.groups[sample.groups != ref.level])) %>%
          setNames(c(ref.level, target.level))
      } else {
        s.groups <- sample.groups
      }

      possible.tests <- c('DESeq2.Wald', 'DESeq2.LRT', 'edgeR',
                          'Wilcoxon.edgeR', 'Wilcoxon.DESeq2', 'Wilcoxon.totcount',
                          't-test.edgeR', 't-test.DESeq2', 't-test.totcount',
                          'limma-voom')

      # Default test for DESeq2 is Wald
      if(tolower(test) == tolower('DESeq2')) test <- paste(test, 'Wald', sep='.')
      # Default normalization for Wilcoxon and t-test is edgeR
      if(tolower(test) %in% tolower(c('Wilcoxon', 't-test')) )  test <- paste(test, 'edgeR', sep='.')

      if(!(tolower(test) %in% tolower(possible.tests)))
        stop(paste('Test', test, 'is not supported. Available tests:',paste(possible.tests,collapse=', ')))

      test <- possible.tests[tolower(test) == tolower(possible.tests)]
      message(paste0(c('DE method ', test, ' is used'), collapse = ''))

      # s.groups.new contains list of case/control groups of samples to run DE on.
      # First element in s.groups.new corresponds to the initial grouping.

      s.groups.new <- list(initial = s.groups)
      # If resampling is defined, new contrasts will append to s.groups.new
      if (is.null(resampling.method)){
      } else if (resampling.method == 'loo') {
        s.groups.new = c(s.groups.new, lapply(unlist(s.groups), function(name)
          lapply(s.groups, function(group) setdiff(group, name)))  %>%
            setNames(unlist(s.groups)))
      } else if (resampling.method == 'bootstrap') {
        if(max.resamplings < 2) {
          warning('Bootstrap was not applied, because the number of resamplings was less than 2')
        } else {
          n.bootstrap <- max.resamplings
          set.seed(seed.resampling)

          samples <- (1:n.bootstrap) %>% setNames(paste0('bootstrap.', .)) %>%
            lapply(function(i) lapply(s.groups, function(x) sample(x, length(x), replace=TRUE)))
          s.groups.new <- c(s.groups.new, samples)
        }
      } else if (resampling.method == 'fix.count') {
        if(max.resamplings < 2) {
          warning('Resampling was not applied, because the number of resamplings was less than 2')
        } else {
          n.bootstrap <- max.resamplings
          set.seed(seed.resampling)
          s.groups.new <- c(s.groups.new, lapply(setNames(1:n.bootstrap,paste0('fix.',1:n.bootstrap)),function(i) s.groups))
        }

        if(is.infinite(max.cell.count)){
          warning('Fixed number of cells were not provided, it was set to 100')
          max.cell.count <- 100
          min.cell.count <- 100
        } else {
          message(paste('Number of cell counts is fixed to', max.cell.count, sep = ' '))
          min.cell.count <- max.cell.count
        }

      } else stop(paste('Resampling method', resampling.method, 'is not supported'))

      raw.mats <- extractRawCountMatrices(self$data.object, transposed=TRUE)

      self$test.results[['raw']] <- raw.mats

      expr.fracs <- self$getJointCountMatrix() %>%
        getExpressionFractionPerGroup(cell.groups)
      gene.filter <- (expr.fracs > min.cell.frac)

      de.res <- names(s.groups.new) %>% sn() %>% plapply(function(resampling.name) {
        estimatePerCellTypeDEmethods(
          raw.mats=raw.mats, cell.groups=cell.groups,
          s.groups=s.groups.new[[resampling.name]],
          ref.level=ref.level, target.level=target.level, common.genes=common.genes,
          cooks.cutoff=cooks.cutoff, min.cell.count=min.cell.count,
          max.cell.count=max.cell.count, independent.filtering=independent.filtering,
          n.cores=ifelse(length(s.groups.new)>=n.cores, 1, n.cores),
          return.matrix=ifelse(resampling.name == 'initial', TRUE, FALSE),
          verbose=(length(s.groups.new) < n.cores),
          test=test, meta.info=covariates, gene.filter=gene.filter, ...)
      },n.cores=ifelse(length(s.groups.new)>=n.cores,n.cores,1),
      progress=length(s.groups.new)>=n.cores) # parallelize the outer loop if subsampling is on

      # if resampling: calculate median and variance on ranks after resampling
      de.res <- if(length(de.res) > 1) summarizeDEResamplingResults(de.res) else de.res[[1]]
      de.res %<>% appendStatisticsToDE(expr.fracs)
      self$test.results[[name]] <- de.res
      
      # TODO: add overall p-adjustment

      return(invisible(self$test.results[[name]]))
    },


    #' @description  Plot DE stability per cell type
    #' @param name - results slot name (default: 'de')
    #' @param show.pairs transparency value for the data points (default: 0.05)
    #' @param notch - whether to show notches in the boxplot version (default=TRUE)
    #' @return A ggplot2 object
    estimateDEStabilityPerCellType=function(de.name='de',
                                 name='de.jaccards',
                                 top.n.genes = NULL,
                                 p.val.cutoff = NULL){


      if( (!is.null(p.val.cutoff)) & (!is.null(top.n.genes)) ) stop('Only one threshold (top.n.genes or p.val.cutoff) should be provided')
      if(is.null(p.val.cutoff) & is.null(top.n.genes)) stop('At least one threshold (top.n.genes or p.val.cutoff) should be provided')

      de.res <- private$getResults(de.name, 'estimatePerCellTypeDE()')

      if(!all(sapply(names(de.res), function(x) 'subsamples' %in% names(de.res[[x]])))) stop('Resampling was not performed')
      jaccards <- estimateStabilityPerCellType(de.res,
                                          top.n.genes,
                                          p.val.cutoff)
      self$test.results[[name]] <- jaccards
    },


    estimateDEStabilityPerTest=function(de.names,
                                        name='jacc.per.test',
                                        top.n.genes = NULL,
                                        p.val.cutoff = NULL) {

      if( (!is.null(p.val.cutoff)) & (!is.null(top.n.genes)) ) stop('Only one threshold (top.n.genes or p.val.cutoff) should be provided')
      if(is.null(p.val.cutoff) & is.null(top.n.genes)) stop('At least one threshold (top.n.genes or p.val.cutoff) should be provided')

      jaccards.all <- data.frame()
      for(de.name in de.names){
        # print(de.name)
        de.res <- private$getResults(de.name)
        if(!all(sapply(names(de.res), function(x) 'subsamples' %in% names(de.res[[x]])))) stop('Resampling was not performed')
        jaccards <- estimateStabilityPerCellType(de.res = de.res,
                                                 top.n.genes = top.n.genes,
                                                 p.val.cutoff = p.val.cutoff)
        jacc.medians <- sapply(unique(jaccards$group), function(x) median(jaccards$value[jaccards$group == x]))
        jaccards.tmp <- data.frame(group = de.name, value = jacc.medians,
                                   cmp = names(jacc.medians))
        jaccards.all <- rbind(jaccards.all, jaccards.tmp)
      }
      self$test.results[[name]] <- jaccards.all
    },


    estimateDEStabilityPerGene=function(de.name,
                                        top.n.genes = 500,
                                        p.adj.cutoff = NULL,
                                        visualize=FALSE) {
      de.res <- self$test.results[[de.name]]
      for(cell.type in names(de.res)) {
        if(!is.null(p.adj.cutoff)) {
          top.n.genes <- sum(de.res[[cell.type]]$res$padj <= p.adj.cutoff)
        }
        genes.tmp <- de.res[[cell.type]]$res$Gene
        tmp <- rep(0, length(genes.tmp))
        n.tmp <- 0
        for(i in 1:length(de.res[[cell.type]]$subsamples)){
          if(is.null(de.res[[cell.type]]$subsamples[[i]])) next
          tmp <- tmp + 1*(rank(de.res[[cell.type]]$subsamples[[i]][genes.tmp,'padj']) < top.n.genes)
          n.tmp <- n.tmp + 1
        }
        de.res[[cell.type]]$res$Stability <- tmp / n.tmp
      }
      self$test.results[[de.name]] <- de.res
      if(visualize){
        stability.all <- c()
        for(cell.type in names(de.res)) {
          tmp <- de.res[[cell.type]]$res
          stability.all <- rbind(stability.all,
                                 data.frame(rank = 1:nrow(tmp),
                                            stability = tmp$Stability, cell.type = cell.type))
        }

        p <- ggplot(stability.all, aes(rank, stability, colour = cell.type)) +
          xlim(0, top.n.genes) + geom_smooth(method = "loess") + self$plot.theme +
          xlab('Gene rank by p-value') + ylab('Fraction of LOOs') +
          scale_color_manual(values=self$cell.groups.palette) +
          guides(color=guide_legend(override.aes=list(fill=NA), ncol=2))
        return(p)
      }

    },


    estimateDEStabilityBetweenTests=function(de.names,
                                             name='jacc.bw.tests',
                                             top.n.genes = NULL,
                                             p.val.cutoff = NULL){

      if( (!is.null(p.val.cutoff)) & (!is.null(top.n.genes)) ) stop('Only one threshold (top.n.genes or p.val.cutoff) should be provided')
      if(is.null(p.val.cutoff) & is.null(top.n.genes)) stop('At least one threshold (top.n.genes or p.val.cutoff) should be provided')

      data.all = data_frame()
      cell.types = levels(self$cell.groups)
      for(cell.type in cell.types) {
        data.cell.type = data_frame()
        for(i in 1:length(de.names)) {
          for(j in 1:length(de.names)) {
            if(j <= i) next

            common.resamplings = intersect(names(self$test.results[[de.names[i]]][[cell.type]]$subsamples),
                                           names(self$test.results[[de.names[j]]][[cell.type]]$subsamples))
            if (length(common.resamplings) == 0){
              # message(paste('There is no corresponding resamplings for',
              #               de.names[i], 'and', de.names[j], 'in', cell.type))
              next
            }
            for(sample.name in common.resamplings) {

              s1 = self$test.results[[de.names[i]]][[cell.type]]$subsamples[[sample.name]]
              s2 = self$test.results[[de.names[j]]][[cell.type]]$subsamples[[sample.name]]
              if(is.null(p.val.cutoff)) {
                jac = jaccardPwTop(list(s1, s2), top.n.genes)
              } else {
                jac = jaccardPwPval(list(s1, s2), p.val.cutoff)
              }

              data.tmp = data_frame(s1 = de.names[i], s2 = de.names[j], val = jac$jac, cell.type = cell.type)
              data.cell.type = rbind(data.cell.type, data.tmp)
              data.tmp = data_frame(s1 = de.names[j], s2 = de.names[i], val = jac$jac, cell.type = cell.type)
              data.cell.type = rbind(data.cell.type, data.tmp)

            }
          }
          data.tmp = data_frame(s1 = de.names[i], s2 = de.names[i], val = 1, cell.type = cell.type)
          data.cell.type = rbind(data.cell.type, data.tmp)
        }
        data.cell.type <- data.cell.type[!duplicated(data.cell.type), ]
        data.all <- rbind(data.all, data.cell.type)
      }

      self$test.results[[name]] <- data.all
    },

    estimateDEStabilityTrend=function(de.name='de',
                                      name='de.trend',
                                      top.n.genes = c(100,200,300),
                                      p.val.cutoffs = NULL) {

      de.res <- private$getResults(de.name, 'estimatePerCellTypeDE()')

      data.all = data.frame()

      if(!is.null(p.val.cutoffs)) {
        cutoffs = p.val.cutoffs
      } else {
        cutoffs = top.n.genes
      }
      cutoffs = sort(cutoffs)

      for(i in 1:length(cutoffs)) {

        if(!is.null(p.val.cutoffs)) {
          jaccards <- estimateStabilityPerCellType(de.res = de.res, top.n.genes = NULL,
                                                   p.val.cutoff = cutoffs[i])
        } else {
          jaccards <- estimateStabilityPerCellType(de.res = de.res, top.n.genes = cutoffs[i],
                                                   p.val.cutoff = NULL)
        }

        jacc.medians <- sapply(unique(jaccards$group), function(x) mean(jaccards$value[jaccards$group == x]))

        if(length(jacc.medians) == 0) next

        data.tmp <- data.frame(group = cutoffs[i],
                              value = jacc.medians,
                              cmp = names(jacc.medians))

        data.all <- rbind(data.all, data.tmp)

      }
      self$test.results[[name]] <- data.all

    },

    estimateGOStabilityPerCellTypePermDir = function(de.test = 'de', top.n.de = 500, padj.go = 0.05,
                                                  name = 'go.jaccards') {

      test.name = de.test
      pref = paste('go', test.name, top.n.de, sep = '.')

      pref.init <- paste(pref, 'init', sep = '.')
      pref.resampling <- paste(pref.init, 'res', sep = '.')
      cell.types <- names(self$test.results[[pref.init]]$res)

      names.test.results <- names(self$test.results)

      jc.all <- c()
      # for(de.type in c('up', 'down', 'all')) {
      for(de.type in c('up', 'down')) {
        go.stability = list()
        for(cell.type in cell.types) {
          for(go.type in c('BP', 'MF', 'CC')) {
            if(!('res' %in% names(self$test.results[[pref.init]]))) next
            result <- self$test.results[[pref.init]]$res[[cell.type]][[go.type]][[de.type]]@result
            result <- result[,c('ID', 'pvalue', 'p.adjust')]
            colnames(result) <- c('ID', 'pvalue', 'padj')  # rename to be compatible with DE analysis
            if(go.type %in% c('MF', 'CC')){
              go.stability[[cell.type]]$res <- rbind(go.stability[[cell.type]]$res, result)
            } else {
              go.stability[[cell.type]]$res <- result
            }

            go.names.res <- unique(names.test.results[grepl(pref.resampling, names.test.results, fixed = TRUE)])

            for(go.name in go.names.res) {
              if(!('res' %in% names(self$test.results[[go.name]]))) next
              id.res <- gsub(paste(pref.init, '.', sep = ''), "", go.name)
              result <- self$test.results[[go.name]]$res[[cell.type]][[go.type]][[de.type]]@result
              result <- result[,c('ID', 'pvalue', 'p.adjust')]
              colnames(result) <- c('ID', 'pvalue', 'padj')  # rename to be compatible with DE analysis
              if(go.type %in% c('MF', 'CC')){
                go.stability[[cell.type]]$subsamples[[id.res]] <- rbind(go.stability[[cell.type]]$subsamples[[id.res]],
                                                                        result)
              } else {
                go.stability[[cell.type]]$subsamples[[id.res]] <- result
              }
            }
          }
        }
        # self$test.results[['tmp']] <- go.stability
        jc <- estimateStabilityPerCellType(go.stability, top.n.genes = NULL, p.val.cutoff = padj.go)
        if(nrow(jc) == 0) next
        jc$de.type <- de.type

        jc.all <- rbind(jc.all, jc)

      }
      self$test.results[[name]] <- jc.all
    },

    estimateGOStabilityPerCellTypePerm = function(de.test = 'de', top.n.de = 500, padj.go = 0.05,
                                              name = 'go.jaccards') {

      test.name = de.test
      pref = paste('go', test.name, top.n.de, sep = '.')

      pref.init <- paste(pref, 'init', sep = '.')
      pref.resampling <- paste(pref.init, 'res', sep = '.')
      cell.types <- names(self$test.results[[pref.init]]$res)

      names.test.results <- names(self$test.results)

      jc.all <- c()
      # for(de.type in c('up', 'down', 'all')) {

      go.stability = list()
      for(cell.type in cell.types) {
        for(de.type in c('up', 'down')) {
          for(go.type in c('BP', 'MF', 'CC')) {
            if(!('res' %in% names(self$test.results[[pref.init]]))) next
            result <- self$test.results[[pref.init]]$res[[cell.type]][[go.type]][[de.type]]@result
            result <- result[,c('ID', 'pvalue', 'p.adjust')]
            colnames(result) <- c('ID', 'pvalue', 'padj')  # rename to be compatible with DE analysis
            if(go.type %in% c('MF', 'CC')){
              go.stability[[cell.type]]$res <- rbind(go.stability[[cell.type]]$res, result)
            } else {
              go.stability[[cell.type]]$res <- result
            }

            go.names.res <- unique(names.test.results[grepl(pref.resampling, names.test.results, fixed = TRUE)])

            for(go.name in go.names.res) {
              if(!('res' %in% names(self$test.results[[go.name]]))) next
              id.res <- gsub(paste(pref.init, '.', sep = ''), "", go.name)
              result <- self$test.results[[go.name]]$res[[cell.type]][[go.type]][[de.type]]@result
              result <- result[,c('ID', 'pvalue', 'p.adjust')]
              colnames(result) <- c('ID', 'pvalue', 'padj')  # rename to be compatible with DE analysis
              if(go.type %in% c('MF', 'CC')){
                go.stability[[cell.type]]$subsamples[[id.res]] <- rbind(go.stability[[cell.type]]$subsamples[[id.res]],
                                                                        result)
              } else {
                go.stability[[cell.type]]$subsamples[[id.res]] <- result
              }
            }
          }
        }
        # self$test.results[['tmp']] <- go.stability
        jc <- estimateStabilityPerCellType(go.stability, top.n.genes = NULL, p.val.cutoff = padj.go)
        if(nrow(jc) == 0) next
        jc.all <- rbind(jc.all, jc)

      }
      self$test.results[[name]] <- jc.all
    },

    estimateGOStabilityPerCellTypePermGseaDir = function(de.test = 'de',padj.go = 0.05,
                                                  name = 'go.jaccards') {

      test.name = de.test
      pref = paste('gsea', test.name, sep = '.')

      pref.init <- paste(pref, 'init', sep = '.')
      pref.resampling <- paste(pref.init, 'res', sep = '.')
      cell.types <- names(self$test.results[[pref.init]]$res)

      names.test.results <- names(self$test.results)

      jc.all <- c()
      # for(de.type in c('up', 'down', 'all')) {
      for(de.type in c('up', 'down')) {
        go.stability = list()
        for(cell.type in cell.types) {
          for(go.type in c('BP', 'MF', 'CC')) {
            if(!('res' %in% names(self$test.results[[pref.init]]))) next
            result <- self$test.results[[pref.init]]$res[[cell.type]][[go.type]][[de.type]]
            result <- result[,c('pathway', 'pval', 'padj')]
            colnames(result) <- c('ID', 'pvalue', 'padj')  # rename to be compatible with DE analysis
            if(go.type %in% c('MF', 'CC')){
              go.stability[[cell.type]]$res <- rbind(go.stability[[cell.type]]$res, result)
            } else {
              go.stability[[cell.type]]$res <- result
            }

            go.names.res <- unique(names.test.results[grepl(pref.resampling, names.test.results, fixed = TRUE)])

            for(go.name in go.names.res) {
              if(!('res' %in% names(self$test.results[[go.name]]))) next
              id.res <- gsub(paste(pref.init, '.', sep = ''), "", go.name)
              result <- self$test.results[[go.name]]$res[[cell.type]][[go.type]][[de.type]]
              result <- result[,c('pathway', 'pval', 'padj')]
              colnames(result) <- c('ID', 'pvalue', 'padj')  # rename to be compatible with DE analysis
              if(go.type %in% c('MF', 'CC')){
                go.stability[[cell.type]]$subsamples[[id.res]] <- rbind(go.stability[[cell.type]]$subsamples[[id.res]],
                                                                        result)
              } else {
                go.stability[[cell.type]]$subsamples[[id.res]] <- result
              }
            }
          }
        }
        # self$test.results[['tmp']] <- go.stability
        jc <- estimateStabilityPerCellType(go.stability, top.n.genes = NULL, p.val.cutoff = padj.go)
        if(nrow(jc) == 0) next
        jc$de.type <- de.type

        jc.all <- rbind(jc.all, jc)

      }
      self$test.results[[name]] <- jc.all
    },

    estimateGOStabilityPerCellTypePermGsea = function(de.test = 'de',padj.go = 0.05,
                                                      name = 'go.jaccards') {

      test.name = de.test
      pref = paste('gsea', test.name, sep = '.')

      pref.init <- paste(pref, 'init', sep = '.')
      pref.resampling <- paste(pref.init, 'res', sep = '.')
      cell.types <- names(self$test.results[[pref.init]]$res)

      names.test.results <- names(self$test.results)

      jc.all <- c()


      go.stability = list()
      for(cell.type in cell.types) {
        for(de.type in c('up', 'down')) {
          for(go.type in c('BP', 'MF', 'CC')) {
            if(!('res' %in% names(self$test.results[[pref.init]]))) next
            result <- self$test.results[[pref.init]]$res[[cell.type]][[go.type]][[de.type]]
            result <- result[,c('pathway', 'pval', 'padj')]
            colnames(result) <- c('ID', 'pvalue', 'padj')  # rename to be compatible with DE analysis
            if(go.type %in% c('MF', 'CC')){
              go.stability[[cell.type]]$res <- rbind(go.stability[[cell.type]]$res, result)
            } else {
              go.stability[[cell.type]]$res <- result
            }

            go.names.res <- unique(names.test.results[grepl(pref.resampling, names.test.results, fixed = TRUE)])

            for(go.name in go.names.res) {
              if(!('res' %in% names(self$test.results[[go.name]]))) next
              id.res <- gsub(paste(pref.init, '.', sep = ''), "", go.name)
              result <- self$test.results[[go.name]]$res[[cell.type]][[go.type]][[de.type]]
              result <- result[,c('pathway', 'pval', 'padj')]
              colnames(result) <- c('ID', 'pvalue', 'padj')  # rename to be compatible with DE analysis
              if(go.type %in% c('MF', 'CC')){
                go.stability[[cell.type]]$subsamples[[id.res]] <- rbind(go.stability[[cell.type]]$subsamples[[id.res]],
                                                                        result)
              } else {
                go.stability[[cell.type]]$subsamples[[id.res]] <- result
              }
            }
          }
        }
        # self$test.results[['tmp']] <- go.stability
        jc <- estimateStabilityPerCellType(go.stability, top.n.genes = NULL, p.val.cutoff = padj.go)
        if(nrow(jc) == 0) next
        jc$de.type <- de.type

        jc.all <- rbind(jc.all, jc)

      }
      self$test.results[[name]] <- jc.all
    },

    estimateGOStabilityTrend=function(de.name='go',
                                      name='go.trend',
                                      top.n.genes = c(100,200,300),
                                      p.val.cutoffs = NULL) {

      de.res <- private$getResults(de.name, 'estimateOntology()')

      data.all = data.frame()

      if(!is.null(p.val.cutoffs)) {
        cutoffs = p.val.cutoffs
      } else {
        cutoffs = top.n.genes
      }
      cutoffs = sort(cutoffs)

      for(i in 1:length(cutoffs)) {

        if(!is.null(p.val.cutoffs)) {
          jaccards <- estimateStabilityPerCellType(de.res = de.res, top.n.genes = NULL,
                                                   p.val.cutoff = cutoffs[i])
        } else {
          jaccards <- estimateStabilityPerCellType(de.res = de.res, top.n.genes = cutoffs[i],
                                                   p.val.cutoff = NULL)
        }

        jacc.medians <- sapply(unique(jaccards$group), function(x) median(jaccards$value[jaccards$group == x]))

        if(length(jacc.medians) == 0) next

        data.tmp <- data.frame(group = cutoffs[i],
                               value = jacc.medians,
                               cmp = names(jacc.medians))

        data.all <- rbind(data.all, data.tmp)

      }
      self$test.results[[name]] <- data.all

    },

    plotGOStabilityPerCellType=function(name='go.jaccards',
                                        notch = FALSE,
                                        show.jitter = TRUE,
                                        jitter.alpha = 0.05,
                                        show.pairs = FALSE,
                                        sort.order = FALSE) {

      jaccards <- private$getResults(name, 'estimateGOStabilityPerCellType()')

      p <- plotStability(jaccards = jaccards,
                         notch = notch,
                         show.jitter = show.jitter,
                         jitter.alpha = jitter.alpha,
                         show.pairs = show.pairs,
                         sort.order = sort.order,
                         xlabel = 'Cell Type',
                         ylabel = 'Jaccard Index',
                         palette=self$cell.groups.palette,
                         plot.theme=self$plot.theme)
      # p <- p + facet_grid(rows = vars(go.type), cols = vars(de.type))
      p <- p + facet_grid(cols = vars(de.type)) + ylim(0, 1)
      return(p)
    },

    plotDEStabilityTrend=function(name='de.trend',
                                        notch = FALSE,
                                        show.jitter = TRUE,
                                        jitter.alpha = 0.05,
                                        show.pairs = FALSE,
                                        sort.order = FALSE) {

      jaccards <- private$getResults(name, 'estimateDEStabilityTrend()')
      p <- plotStability(jaccards = jaccards,
                         notch = notch,
                         show.jitter = show.jitter,
                         jitter.alpha = jitter.alpha,
                         show.pairs = show.pairs,
                         sort.order = sort.order,
                         xlabel = 'Cutoffs',
                         ylabel = 'Jaccard Index',
                         palette=self$cell.groups.palette,
                         plot.theme=self$plot.theme) +
        theme(legend.position = "right") +
        geom_jitter(aes(color = cmp)) + labs(color = "Cell types")
      return(p)
    },

    plotDEStabilityFDR=function(de.name='de',
                                p.adj.cutoffs = c(0.001, 0.005, 0.01, 0.05, 0.1, 0.2 ),
                                cell.types = NULL, type = 'relative'){
      de.res <- private$getResults(de.name, 'estimatePerCellTypeDE()')

      df.n.genes <- estimateDEStabilityFDR(de.res, p.adj.cutoffs)

      if(!is.null(cell.types)) df.n.genes <- df.n.genes[df.n.genes$Var2 %in% cell.types,]

      # df.n.genes <- df.n.genes[df.n.genes$type %in% c('common'),]

      df.n.common.genes <- df.n.genes[df.n.genes$type %in% c('common'),]
      df.n.all.genes <- df.n.genes[df.n.genes$type %in% c('all'),]
      df.n.init.genes <- df.n.genes[df.n.genes$type %in% c('init'),]

      if(type == 'relative') {
        de.plot <- df.n.common.genes
        de.plot$value <- de.plot$value / df.n.all.genes$value
      } else if (type == 'relative.to.init') {
        de.plot <- df.n.common.genes
        de.plot$value <- de.plot$value / df.n.init.genes$value
      } else if (type == 'common') {
        de.plot <- df.n.common.genes
      } else if (type == 'all') {
        de.plot <- df.n.all.genes
      } else if (type == 'init') {
        de.plot <- df.n.init.genes
      } else {
        stop('Incorrect')
      }

      ggplot(de.plot, aes(Var1, value, colour = Var2,
                             group = interaction(type, Var2))) +
        geom_line() + scale_y_continuous(trans='log10') +
        ggtitle(type)


    },

    plotDEStabilityFDR1loo=function(cell.type, de.name='de',
                                p.adj.cutoffs = c(0.001, 0.005, 0.01, 0.05, 0.1, 0.2 ),
                                cell.types = NULL, type = 'relative'){
      de.res <- private$getResults(de.name, 'estimatePerCellTypeDE()')

      df.n.genes <- estimateDEStabilityFDR1loo(de.res, p.adj.cutoffs)
      self$test.results[['fdr.stability']] <- df.n.genes
      df.n.genes <- df.n.genes[df.n.genes$cell.type == cell.type,]

      ggplot(df.n.genes, aes(x=fdr, y=frac,
                           group=fdr)) + geom_boxplot() + geom_jitter()

    },

    plotDEStabilityBetweenTests=function(name='jacc.bw.tests',
                                         cell.types = NULL) {
      data.all <- private$getResults(name, 'estimateDEStabilityBetweenTests()')

      if(is.null(cell.types)) cell.types = levels(self$cell.groups)
      data.all.median <- data.frame()

      unique.combinations <- data.all[!duplicated(data.all[,1:2]),1:2]
      for(i in 1:nrow(unique.combinations)) {
        idx = (data.all$s1 == unique.combinations$s1[i]) & (data.all$s2 == unique.combinations$s2[i]) &
          (data.all$cell.type %in% cell.types)
        data.tmp = data.frame(s1 = unique.combinations$s1[i],
                              s2 = unique.combinations$s2[i],
                              val = median(data.all$val[idx]))
        data.all.median = rbind(data.all.median, data.tmp)
      }

      p <- ggplot(data.all.median, aes(x=s1, y=s2, fill= val)) +
        geom_tile() + theme(axis.text.x = element_text(angle = 90, vjust = 0.5, hjust=1)) +
        ylab(' ') + xlab(' ') + coord_equal() + scale_fill_gradient(low="white", high="seagreen4") +
        labs(fill='Jaccard index')

      return(p)
    },

    #' @description  Plot DE stability per cell type
    #' @param name - results slot name (default: 'de')
    #' @param show.pairs transparency value for the data points (default: 0.05)
    #' @param notch - whether to show notches in the boxplot version (default=TRUE)
    #' @return A ggplot2 object
    plotDEStabilityPerCellType=function(name='de.jaccards',
                                       notch = FALSE,
                                       show.jitter = TRUE,
                                       jitter.alpha = 0.05,
                                       show.pairs = FALSE,
                                       sort.order = TRUE) {

      jaccards <- private$getResults(name, 'estimateDEStability()')
      p <- plotStability(jaccards = jaccards,
                         notch = notch,
                         show.jitter = show.jitter,
                         jitter.alpha = jitter.alpha,
                         show.pairs = show.pairs,
                         sort.order = sort.order,
                         xlabel = 'Cell Type',
                         ylabel = 'Jaccard Index',
                         palette=self$cell.groups.palette,
                         plot.theme=self$plot.theme) + theme(legend.position = "none")
      p <- p + theme(legend.position = "none") +
        theme(axis.text.x = element_text(angle = 90, vjust = 0.5, hjust=1)) +
        scale_color_manual(values=self$cell.groups.palette)
      return(p)
    },



    plotDEStabilityPerTest=function(name='jacc.per.test',
                                        notch = FALSE,
                                        show.jitter = TRUE,
                                        jitter.alpha = 0.05,
                                        show.pairs = FALSE,
                                        sort.order = FALSE) {

      jaccards <- private$getResults(name, 'estimateDEStability()')
      p <- plotStability(jaccards = jaccards,
                         notch = notch,
                         show.jitter = show.jitter,
                         jitter.alpha = jitter.alpha,
                         show.pairs = show.pairs,
                         sort.order = sort.order,
                         xlabel = 'Test name',
                         ylabel = 'Jaccard Index',
                         palette=self$cell.groups.palette,
                         plot.theme=self$plot.theme) + ylim(0, 1) +
        geom_jitter(aes(color = cmp)) + labs(color = "Cell types")
      return(p)
    },

    # plotNumberOfDEGenesStability=function(name = 'de',
    #                                       p.adjust = TRUE,
    #                                       pvalue.cutoff=0.05,
    #                                       notch = TRUE,
    #                                       show.jitter = TRUE,
    #                                       jitter.alpha = 0.1,
    #                                       show.pairs = FALSE,
    #                                       sort.order = FALSE,
    #                                       log.y.axis = FALSE){
    #   de.res <- private$getResults(name, 'estimatePerCellTypeDE()')
    #   if(!all(sapply(names(de.res), function(x) 'subsamples' %in% names(de.res[[x]])))) stop('Resampling was not performed')
    # 
    #   de.numbers <- estimateNumberOfTermsStability(de.res,
    #                                                p.adjust = p.adjust,
    #                                                pvalue.cutoff = pvalue.cutoff)
    # 
    #   p <- plotStability(jaccards = de.numbers,
    #                      notch = notch,
    #                      show.jitter = show.jitter,
    #                      jitter.alpha = jitter.alpha,
    #                      show.pairs = show.pairs,
    #                      sort.order = sort.order,
    #                      xlabel = 'Cell Type',
    #                      ylabel = 'Number of Significant DE genes',
    #                      log.y.axis = log.y.axis,
    #                      palette=self$cell.groups.palette,
    #                      plot.theme=self$plot.theme)
    #   return(p)
    # },


    plotDEStabilityPerGene = function(name = 'de',
                                      cell.type = NULL,
                                      stability.score = 'stab.median.rank'){
      de.res <- private$getResults(name, 'estimatePerCellTypeDE()')
      possible.scores = c('stab.median.rank', 'stab.mean.rank', 'stab.var.rank')
      if ( !(stability.score %in% possible.scores) ) stop('Please provide correct name of the stability core')
      if ( !(cell.type %in% names(de.res)) ) stop('Please provide correct cell type to visualise')
      if ( !(stability.score %in% names(de.res[[cell.type]]$res)) ) stop('Stability score was not calculated')

      idx = rank(de.res[[cell.type]]$res$pvalue) < 500
      p <- smoothScatter(x = rank(de.res[[cell.type]]$res$pvalue)[idx],
                        y = rank(de.res[[cell.type]]$res[[stability.score]])[idx],
                         xlab = 'rank of DE gene', ylab = 'stability score',
                        colramp = colorRampPalette(c("white", 'seagreen4')))


    },

    #' @description Plot number of significant DE genes as a function of number of cells
    #' @param name results slot in which the DE results should be stored (default: 'de')
    #' @param palette cell group palette (default: stored $cell.groups.palette)
    #' @param legend.position Position of legend in plot. See ggplot2::theme (default="none")
    #' @param label Show labels on plot (default=TRUE)
    #' @param p.adjust.cutoff Adjusted P cutoff (default=0.05)
    #' @return A ggplot2 object
    plotDEGenes=function(name='de', cell.groups = self$cell.groups, legend.position = "none", label = TRUE, p.adj = 0.05, size=4, palette=self$cell.groups.palette) {
      de.raw <- private$getResults(name, 'estimatePerCellTypeDE()')

      if(class(de.raw[[1]]) == "list") de.raw %<>% lapply(`[[`, 1) # If estimatePerCellTypeDE was run with return.matrix = T
      if(is.null(cell.groups)) stop("'cell.groups' must be provided either during the object initialization or during this function call")

      cell.groups <- table(cell.groups) %>% .[names(.) %in% names(de.raw)]
      gg <- sapply(de.raw, function(d) sum(d$padj <= p.adj)) %>%
        plotNCellRegression(cell.groups, x.lab="Number of cells", y.lab="Significant DE genes", plot.theme=self$plot.theme,
                            legend.position=legend.position, label=label, size=size, palette=palette) +
        geom_smooth(method=MASS::rlm, formula=y~x, se=0, color="black", size=0.5)

      return(gg)
    },

    #' @description Plot number of significant DE genes
    #' @param name results slot in which the DE results should be stored (default: 'de')
    #' @param pvalue.cutoff P value cutoff (default=0.05)
    #' @param p.adjust whether the cutoff should be based on the adjusted P value (default: TRUE)
    #' @param show.resampling.results whether to show uncertainty based on resampling results (default: TRUE)
    #' @param show.size.depenency whether to show mean vs. number of cells in a cell type instead (default: FALSE)
    #' @param show.regression whether to show a slope line in the size dependency plot (default:TRUE)
    #' @param show.whiskers whether to show a whiskers in the size dependency plot (default:TRUE)
    #' @return A ggplot2 object
    plotNumberOfDEGenes=function(name='de', p.adjust=TRUE, pvalue.cutoff=0.05, show.resampling.results=TRUE, show.jitter=FALSE, jitter.alpha=0.05, type='bar', notch=TRUE,
                                 show.size.dependency=FALSE, show.whiskers=TRUE, show.regression=TRUE, ...) {

      de.raw <- private$getResults(name, 'estimatePerCellTypeDE()')

      if(show.resampling.results) {
        if(!all(unlist(lapply(de.raw,function(x) !is.null(x$subsamples))))) {
          warning("resampling results are missing for at least some cell types, falling back to point estimates. Please rerun estimatePerCellTypeDE() with resampling='bootstrap' or resampling='loo'")
          rl <- lapply(de.raw, `[[`, 'res')
        } else {
          subsamples <- lapply(de.raw, `[[`, 'subsamples')
          rl <- unlist(subsamples, recursive=FALSE) %>%
            setNames(rep(names(de.raw), sapply(subsamples, length)))
        }
      } else {
        rl <- lapply(de.raw, `[[`, 'res')
      }
      # convert to dataframe for plotting
      df <- do.call(rbind,lapply(1:length(rl),function(i) {
        if (p.adjust) {
          ndiff <- sum(na.omit(rl[[i]]$padj<=pvalue.cutoff))
        } else {
          ndiff <- sum(na.omit(rl[[i]]$pvalue<=pvalue.cutoff))
        }
        data.frame(Type=names(rl)[i], value=ndiff, stringsAsFactors=FALSE)
      }))

      if(show.size.dependency) {
        p <- plotCellTypeSizeDep(df, self$cell.groups, palette=self$cell.groups.palette,ylab='number of DE genes', yline=NA, show.whiskers=show.whiskers,
                                 show.regression=show.regression, plot.theme=self$plot.theme, ...)
      } else {
        p <- plotMeanMedValuesPerCellType(df,show.jitter=show.jitter,jitter.alpha=jitter.alpha, notch=notch, type=type, palette=self$cell.groups.palette,
                                          ylab='number of DE genes',yline=NA, plot.theme=self$plot.theme, ...)
      }

      return(p)
    },



    plotVolcano=function(name='de', cell.types=NULL, palette=NULL, build.panel=TRUE, n.col=3,
                         color.var = 'CellFrac', ...) {
      de <- private$getResults(name, 'estimatePerCellTypeDE()') %>% lapply(`[[`, 'res')
      if (is.null(palette)) {
        palette <- c("#5e4fa2", "#3288bd", "#abdda4", "#fdae61", "#f46d43", "#9e0142") %>%
          colorRampPalette()
      }
      
      if(!(color.var %in% names(de[[1]])))
        stop(paste(color.var, 'is not calculated'))

      if (is.null(cell.types))
        cell.types <- names(de)
      de <- de[intersect(cell.types, names(de))]

      if (length(de) == 0)
        stop("No cell types left after the filtering")

      if (length(cell.types) == 1)
        return(plotVolcano(de[[cell.types]], color.var=color.var, palette=palette, plot.theme=self$plot.theme, ...))

      if (!build.panel)
        return(lapply(de, plotVolcano, color.var=color.var, palette=palette, plot.theme=self$plot.theme, ...))

      gg <- lapply(de, plotVolcano, color.var=color.var, palette=palette,
                   xlab=NULL, ylab=NULL, plot.theme=self$plot.theme, ...) %>%
        cowplot::plot_grid(plotlist=., ncol=n.col, labels=paste0(names(.)), label_x=0.14,
                           label_y=0.99, label_size=10, align="hv", axis="lrtb", hjust=0)

      gg <- gg +
        theme(plot.margin=margin(b=12, l=12)) +
        draw_label("Log2(Fold Change)", size=12, y=-0.01, angle = 0) +
        draw_label("-Log10(P)", size=12, x=-0.01, angle = 90)

      return(gg)
    },

    #' @description Save DE results as JSON files
    #' @param saveprefix Prefix for created files (default=NULL)
    #' @param dir.name Name for directory with results (default="JSON")
    #' @param de.raw List of DE results
    #' @param ref.level Reference level in 'sample.groups', e.g., ctrl, healthy, wt (default=NULL)
    #' @param gene.metadata (default=NULL)
    #' @param cluster.sep.chr character string of length 1 specifying a delimiter to separate cluster and app names (default="<!!>")
    saveDEasJSON=function(saveprefix = NULL, dir.name = "JSON", de.raw = NULL, sample.groups = self$sample.groups, ref.level = self$ref.level, gene.metadata = NULL, cluster.sep.chr = "<!!>", verbose = TRUE) {
      if (is.null(de.raw)) {
        de.raw <- private$getResults("de", "estimatePerCellTypeDE")
      }

      if(!is.list(sample.groups)) {
        sample.groups <- list(names(sample.groups[sample.groups == ref.level]),
                              names(sample.groups[sample.groups != ref.level])) %>%
          setNames(c(ref.level, self$target.level))
      }

      if(class(de.raw[[1]]) != "list") stop("Please rerun 'estimatePerCellTypeDE' with return.matrix=T")

      if(is.null(saveprefix)) saveprefix <- ""

      saveDEasJSON(de.raw = de.raw, saveprefix = saveprefix, dir.name = dir.name, gene.metadata = gene.metadata, cluster.sep.chr = cluster.sep.chr, sample.groups = sample.groups, verbose = verbose)
    },

    #' @description Plot number of highly-expressed DE genes as a function of number of cells
    #' @param legend.position Position of legend in plot. See ggplot2::theme (default="none")
    #' @param label Show labels on plot (default=TRUE)
    #' @return A ggplot2 object
    plotFilteredDEGenes=function(de.name="de", cell.groups=self$cell.groups, sample.frac=0.1, padj.cutoff=1.0,
                                 legend.position="none", label=TRUE) {
      de <- private$getResults(de.name, "estimatePerCellTypeDE")
      if (is.list(de[[1]])) de %<>% lapply(`[[`, "res")

      cell.groups <- table(cell.groups) %>% .[names(.) %in% names(de)]

      n.genes <- de[names(cell.groups)] %>%
        sapply(function(df) sum((df$padj <= padj.cutoff) & (df$SampleFrac >= sample.frac)))
      gg <- n.genes %>%
        plotNCellRegression(cell.groups, x.lab="Number of cells", y.lab="Highly-expressed DE genes",
                            plot.theme=self$plot.theme, legend.position=legend.position, label=label) +
        geom_smooth(method=MASS::rlm, formula=y~x, se=0, color="black", size=0.5)

      return(gg)
    },

    ### Ontology analysis

    #' @description  Plot embedding
    #' @param embedding A cell embedding to use (two-column data frame with rownames corresponding to cells) (default: stored embedding object)
    #' @param plot.theme plot theme to use (default: `self$plot.theme`)
    #' @param color.by color cells by 'cell.groups', 'condition' or 'sample'. Overrides `groups` and `palette`. (default: NULL)
    #' @param ... other parameters passed to \link[sccore:embeddingPlot]{embeddingPlot}
    plotEmbedding=function(embedding=self$embedding, color.by=NULL, plot.theme=self$plot.theme, ...) {
      new.params <- list(...)
      params <- if (is.null(self$plot.params)) list() else self$plot.params
      params[names(new.params)] <- new.params

      if(is.null(embedding)) stop("embedding must be provided to Cacoa constructor or to this method.")
      private$checkCellEmbedding(embedding)
      if (!is.null(color.by)) {
        if (color.by == 'cell.groups') {
          params$groups <- self$cell.groups
          params$palette <- self$cell.groups.palette
        } else if (color.by == 'condition') {
          params$groups <- self$getConditionPerCell()
          params$palette <- self$sample.groups.palette
        } else if (color.by == 'sample') {
          params$groups <- self$sample.per.cell
        } else stop("Unknown color.by option: ", color.by)
      }

      params$embedding <- embedding
      params$plot.theme <- plot.theme
      if (is.null(params$show.legend)) {
        params$show.legend <- !is.null(params$colors)
      }

      rlang::invoke(sccore::embeddingPlot, params)
    },

    #' @description Estimate ontology terms based on DEs
    #' @param type Ontology type, either GO (gene ontology) or DO (disease ontology). Please see DOSE package for more information (default="GO")
    #' @param org.db Organism database, e.g., org.Hs.eg.db for human or org.Ms.eg.db for mouse. Input must be of class 'OrgDb'
    #' @param p.adjust.method Method for calculating adj. P. Please see DOSE package for more information (default="BH")
    #' @param readable Mapping gene ID to gene name (default=TRUE)
    #' @param min.genes Minimum number of input genes overlapping with ontologies (default=0)
    #' @param qvalue.cutoff Q value cutoff, please see clusterProfiler package for more information (default=0.2)
    #' @param min.gs.size Minimal geneset size, please see clusterProfiler package for more information (default=5)
    #' @param max.gs.size Minimal geneset size, please see clusterProfiler package for more information (default=5e2)
    #' @return A list containing a list of terms per ontology, and a data frame with merged results
    estimateOntology=function(type = "GO", name = NULL, de.name='de', org.db, n.top.genes=500, p.adj=1,
                              p.adjust.method="BH",
                              readable=TRUE, verbose=TRUE,
                              qvalue.cutoff=0.2, min.gs.size=10,
                              max.gs.size=5e2, keep.gene.sets=FALSE,
                              ignore.cache=NULL, de.raw=NULL, ...) {
      if(!is.null(type) & !type %in% c("GO", "DO", "GSEA"))
        stop("'type' must be 'GO', 'DO', or 'GSEA'.")

      if(is.null(name)) {
        name <- type
      }
      if (is.null(de.raw)) {
        de.raw <- private$getResults(de.name, "estimatePerCellTypeDE()")
      }

      # If estimatePerCellTypeDE was run with return.matrix = TRUE, remove matrix before calculating
      if(class(de.raw[[1]]) == "list") de.raw %<>% lapply(`[[`, "res")

      de.gene.ids <- getDEEntrezIdsSplitted(de.raw, org.db=org.db, p.adj=p.adj)

      go.environment <- private$getGOEnvironment(org.db, verbose=verbose, ignore.cache=ignore.cache)
      res <- estimateOntologyFromIds(
        de.gene.ids, type=type, org.db=org.db, n.top.genes=n.top.genes, go.environment=go.environment,
        verbose=verbose, qvalue.cutoff=qvalue.cutoff, pAdjustMethod=p.adjust.method, readable=readable,
        minGSSize=min.gs.size, maxGSSize=max.gs.size, keep.gene.sets=keep.gene.sets, ...
      )

      self$test.results[[name]] <- list(res=res, de.gene.ids=de.gene.ids) # redundancy needed
      return(invisible(self$test.results[[name]]))
    },

    estimateOntologyGsea=function(name = NULL, de.name='de', org.db, p.adj=1,
                              p.adjust.method="BH",
                              readable=TRUE, verbose=TRUE,
                              qvalue.cutoff=0.2, min.gs.size=10,
                              max.gs.size=5e2, keep.gene.sets=FALSE,
                              ignore.cache=NULL, de.raw=NULL, ...) {

      if(is.null(name)) {
        name <- type
      }
      if (is.null(de.raw)) {
        de.raw <- private$getResults(de.name, "estimatePerCellTypeDE()")
      }

      # If estimatePerCellTypeDE was run with return.matrix = TRUE, remove matrix before calculating
      if(class(de.raw[[1]]) == "list") de.raw %<>% lapply(`[[`, "res")

      de.gene.ids <- getDEEntrezIdsSplitted(de.raw, org.db=org.db, p.adj=p.adj)

      go.environment <- private$getGOEnvironment(org.db, verbose=verbose, ignore.cache=ignore.cache)

      options(warn=-1)
      res <- list()
      for(cell.type in names(de.gene.ids)){
        print(cell.type)
        # stats - Named numeric vector with gene-level statistics sorted in decreasing order
        stats <- sort(de.gene.ids[[cell.type]]$all)
        for(go.type in c('BP', 'MF', 'CC')){
          # print(go.type)
          pathways <- go.environment[[go.type]]$PATHID2EXTID

          # All genes together
          # fgsea.res <- fgsea(pathways = pathways, stats = stats)
          suppressMessages(fgsea.res <- fgsea::fgsea(pathways = pathways, stats = stats, nperm = 10000))
          fgsea.res$pathw.name <- go.environment[[go.type]]$PATHID2NAME[fgsea.res$pathway]

          res.up <- fgsea.res[fgsea.res$ES > 0,]
          res.up$padj.new <- p.adjust(res.up$pval, method = 'fdr')
          res.down <- fgsea.res[fgsea.res$ES < 0,]
          res.down$padj.new <- p.adjust(res.down$pval, method = 'fdr')
          res[[cell.type]][[go.type]]$up <- res.up[order(res.up$pval),]
          res[[cell.type]][[go.type]]$down <- res.down[order(res.down$pval),]

          # # Up and down regulated genes separately
          # suppressMessages(fgsea.res.up <- fgsea::fgsea(pathways = pathways, stats = stats[stats>0], nperm = 10000))
          # suppressMessages(fgsea.res.down <- fgsea::fgsea(pathways = pathways, stats = stats[stats<0], nperm = 10000))
          #
          # res.up <- fgsea.res.up[fgsea.res.up$ES > 0,]
          # res.up$padj.new <- p.adjust(res.up$pval, method = 'fdr')
          # res.down <- fgsea.res.down[fgsea.res.down$ES < 0,]
          # res.down$padj.new <- p.adjust(res.down$pval, method = 'fdr')
          # res[[cell.type]][[go.type]]$up.sep <- res.up[order(res.up$pval),]
          # res[[cell.type]][[go.type]]$down.sep <- res.down[order(res.down$pval),]
        }
      }
      options(warn=0)

      self$test.results[[name]] <- list(res=res, de.gene.ids=de.gene.ids)
      return(invisible(self$test.results[[name]]))
    },

    #' @title Estimate ontology families
    #' @description Estimate ontology families based on ontology results
    #' @param type Type of ontology result, i.e., GO, GSEA, or DO (default: GO)
    #' @param p.adj Cut-off for adj. P values (default: 0.05)
    #' @return List of families and ontology data per cell type
    estimateOntologyFamilies=function(type = "GO", p.adj = 0.05, name = NULL) {
      checkPackageInstalled("GOfuncR", bioc=TRUE)
      if(!type %in% c("GO","DO","GSEA")) stop("'type' must be 'GO', 'DO', or 'GSEA'.")

      if(is.null(name)) {
        name <- type
      }

      # TODO: Test DO
      if(type == "GO") {
        ont.list <- self$test.results[[type]]$res %>%
          lapply(lapply, lapply, function(x) {
            tmp <- x@result %>% filter(p.adjust <= p.adj)
            if(nrow(tmp) > 0) return(tmp)
          }) %>%
          lapply(lapply, plyr::compact) %>%
          lapply(plyr::compact)
      } else {
        ont.list <- self$test.results[[type]]$res %>%
          lapply(lapply, function(x) {
            tmp <- x@result %>% filter(p.adjust <= p.adj)
            if(nrow(tmp) > 0) return(tmp)
          }) %>%
          lapply(plyr::compact)
      }
      self$test.results[[name]]$families <- estimateOntologyFamilies(ont.list = ont.list, type = type)
      return(invisible(self$test.results[[name]]))
    },

    #' @description Identify families containing a specific ontology term or ID
    #' @param go.term Character vector with term description(s)
    #' @param go.id Character vector with ID(s)
    #' @param type Ontology, must be either "GO", "DO", or GSEA (default="GO")
    #' @param common Boolean, only identify families with all the supplied terms or IDs (default = FALSE)
    #' @return Data frame
    getFamilies=function(go.term = NULL, go.id = NULL, type = "GO", common = FALSE) {
      # Initial check
      if(type == "GSEA") stop("GSEA is not yet supported.")
      if(is.null(go.term) && is.null(go.id)) stop("Please specify either 'go.term' or 'go.id'.")
      if(!is.null(go.term) && !is.null(go.id)) warning("Both 'go.term' and 'go.id' specified, will only use 'go.term'.")

      # Extract data
      ont.fam <- self$test.results[[type]]$families
      if(is.null(ont.fam)) stop("No family data found.")

      # Make data.frame
      df <- ont.fam %>%
        names() %>%
        lapply(function(ct) {
          lapply(ont.fam[[ct]] %>% names(), function(ont) {
            lapply(ont.fam[[ct]][[ont]] %>% names(), function(dir) {
              tmp.ct <- lapply(ont.fam[[ct]][[ont]][[dir]]$data %>% names(), function(go) {
                data.frame(Description = ont.fam[[ct]][[ont]][[dir]]$data[[go]] %$% c(Description, parent_name[match(parents_in_IDs, parent_go_id)]),
                           ID = c(go, ont.fam[[ct]][[ont]][[dir]]$data[[go]]$parents_in_IDs %>% unname()),
                           Ontology = ont,
                           Genes = dir,
                           CellType = ct)
              }) %>% bind_rows()
              tmp.fam.list <- ont.fam[[ct]][[ont]][[dir]]$families %>%
                names() %>%
                lapply(function(fam) {
                  data.frame(ID = ont.fam[[ct]][[ont]][[dir]]$families[[fam]],
                             Family = fam %>% strsplit(split = "Family", fixed = TRUE) %>% .[[1]] %>% .[2])
                }) %>%
                bind_rows() %>%
                split(., .$ID)

              tmp.fam.df <- tmp.fam.list %>%
                names() %>%
                lapply(function(id) {
                  data.frame(ID = id,
                             Families = tmp.fam.list[[id]]$Family %>% paste(collapse = ", "))
                }) %>% bind_rows()

              tmp.ct$Families <- tmp.fam.df$Families[match(tmp.ct$ID, tmp.fam.df$ID)]

              return(tmp.ct)
            }) %>% bind_rows()
          }) %>% bind_rows()
        }) %>% bind_rows()

      j = 0
      for(i in 1:length(df$Families)) {
        if(is.na(df$Families[i])) {
          df$Families[i] <- j
        } else {
          j <- df$Families[i]
        }
      }

      # Check and get result
      if(!is.null(go.term)) {
        if(!any(go.term %in% df$Description)) stop("'go.term' not found in any family.")
        res <- df[df$Description %in% go.term,]
      } else {
        if(!any(go.id %in% df$ID)) stop("'go.id' not found in any family.")
        res <- df[df$ID %in% go.id,]
      }

      # Find common families
      if(common) {
        term <- res$Description %>% unique()
        id <- res$ID %>% unique()

        if(length(term) && length(id) == 1) {
          warning("Only one term or ID applied, ignoring 'common = TRUE'.")
        } else {
          tmp.res <- apply(res, 1, function(x) {
            if(grepl(",", x[6])) {
              strsplit(x[6], ", ", TRUE)[[1]] %>%
                sapply(function(f) paste(x[3:5], collapse = " ") %>% paste(f))
            } else {
              paste(x[3:6], collapse = " ")
            }
          }) %>% unlist()

          common.res <- tmp.res %>%
            table() %>%
            .[. == length(go.id)]

          if(length(common.res) > 1) {
            common.res %<>%
              names() %>%
              strsplit(" ", TRUE)
          } else {
            stop("No family contains both terms/IDs.")
          }

          common.df <- lapply(common.res, sapply, function(x) {
            rep(x, length(term)) %>% matrix(nrow = length(term), byrow = TRUE)
          }) %>%
            do.call("rbind",.)

          res <- data.frame(term, id, common.df) %>% `colnames<-`(colnames(res))
        }
      }
      return(res)
    },

    #' @description Estimate Gene Ontology clusters
    #' @param genes Specify which genes to plot, can either be 'down', 'up' or 'all'. Default: "up".
    #' @param type Ontology, must be either "BP", "CC", or "MF" (GO types), "GO" or "DO". Default: "GO".
    #' @param name Name of the field to store the results. Default: `cacoa:::getOntClustField(subtype, genes)`.
    #' @param ind.h Cut height for hierarchical clustering of terms per cell type.
    #' Approximately equal to the fraction of genes, shared between the GOs. Default: 0.66.
    #' @param total.h Cut height for hierarchical clustering of GOs across all subtypes.
    #' Approximately equal to the fraction of subtypes for which two GOs should belong to the same cluster. Default: 0.5.
    #' @return List containing:
    #'   - `df`: data.frame with information about individual gene ontolodies and columns `Cluster` and `ClusterName` for the clustering info
    #'   - `hclust`: the object of class \link[stats:hclust]{hclust} with hierarchical clustering of GOs across all subtypes
    estimateOntologyClusters=function(type="GO", subtype=NULL, genes="all", ind.h=0.66, total.h=0.5, verbose=self$verbose,
                                      p.adj=0.05, min.genes=1, name=getOntClustField(subtype, genes)) {
      ont.df <- private$getOntologyPvalueResults(genes=genes, type=type, subtype=subtype, p.adj=p.adj, min.genes=min.genes)
      if (nrow(ont.df) == 0) {
        res <- list(df=ont.df)
        self$test.results[[type]][[name]] <- res
        return(invisible(res))
      }

      clust.mat <- ont.df %>% split(.$Group) %>% clusterIndividualGOs(cut.h=ind.h) %>%
        as.matrix() %>% t()

      apply.fun <- if (verbose) pbapply::pbapply else apply
      cl.dists <- apply.fun(clust.mat, 2, function(ct1) apply(clust.mat, 2, function(ct2) {
        mask <- !is.na(ct1) & !is.na(ct2)
        if (sum(mask) == 0) 1 else (1 - mean(ct1[mask] == ct2[mask]))
      }))

      cl.clusts <- as.dist(cl.dists) %>% hclust(method="average")
      clusts <- cutree(cl.clusts, h=total.h)
      ont.df$Cluster <- clusts[as.character(ont.df$Description)]

      name.per.clust <- ont.df %>% group_by(Cluster, Description) %>% summarise(pvalue=exp(mean(log(pvalue)))) %>%
        split(.$Cluster) %>% sapply(function(df) df$Description[which.min(df$pvalue)])

      ont.df$ClusterName <- name.per.clust[ont.df$Cluster]
      res <- list(df=ont.df, hclust=cl.clusts)
      self$test.results[[type]][[name]] <- res

      return(invisible(res))
    },

    #' @description Bar plot of ontology terms per cell type
    #' @param genes Specify which genes to plot, can either be 'down', 'up' or 'all' (default="up")
    #' @param type Ontology, must be either "GO" or "DO" (default="GO")
    #' @return A ggplot2 object
    plotOntologyDistribution=function(genes="up", type="GO", p.adj=0.05, min.genes=1,
                                      cell.groups=self$cell.groups, name = NULL) {
      if (length(genes) > 0) {
        ont.res <- genes %>% setNames(., .) %>% lapply(private$getOntologyPvalueResults, type=type, p.adj=p.adj, min.genes=min.genes)

        if (type != "GSEA") {
          classes <- sapply(ont.res[genes], class)
          if(any(classes == "character")) {
            message(paste0("No significant results found for genes = '",names(classes[classes == "character"]),"'."))
            genes <- names(classes[classes == "data.frame"])
            if(length(genes) == 0) stop("No results to plot.")
          }

          ont.res %<>% .[genes]
          ont.res %<>% names() %>%
            lapply(function(d) ont.res[[d]] %>% dplyr::mutate(direction = d))
        }

        ont.res %<>% Reduce(rbind, .)
      } else {
        ont.res <- private$getOntologyPvalueResults(genes=genes, type=type, p.adj=p.adj, min.genes=min.genes)
        if (type != "GSEA") {
          ont.res %<>% dplyr::mutate(direction = genes)
        }
      }

      # Prepare data further
      if(type=="GO") {
        p_df <- table(ont.res$Group, ont.res$Type, ont.res$direction) %>%
          as.data.frame() %>%
          setNames(c("Group","Type","direction","N")) %>%
          dplyr::arrange(Group)

        if(length(unique(p_df$direction)) > 1) {
          gg <- ggplot(p_df, aes(x=Group, y=N, fill=Type, group=Group)) +
            geom_bar(stat="identity") +
            facet_grid(~direction, switch="x")
        } else {
          gg <- ggplot(p_df) +
            geom_bar(aes(x=Group, y=N, fill=Type), stat="identity")
        }
      } else if(type=="DO") {
        p_df <- table(ont.res$Group, ont.res$direction) %>%
          as.data.frame() %>%
          setNames(c("Group","direction","N")) %>%
          dplyr::arrange(Group)

        if(length(unique(p_df$direction)) > 1) {
          gg <- ggplot(p_df) +
            geom_bar(aes(x=Group, y=N, fill=direction), stat="identity", position="dodge") +
            labs(fill="Gene set")
        } else {
          gg <- ggplot(p_df) +
            geom_bar(aes(x=Group, y=N), stat="identity")
        }
      } else if(type == "GSEA") {
        p_df <- table(ont.res$Group, ont.res$Type) %>%
          as.data.frame() %>%
          setNames(c("Group","Type","N")) %>%
          dplyr::arrange(Group)

          gg <- ggplot(p_df) +
            geom_bar(aes(x=Group, y=N, fill=Type), stat="identity")
      }

      gg <- gg +
        scale_y_continuous(expand=c(0, 0)) +
        self$plot.theme +
        theme(axis.text.x=element_text(angle=90, hjust=1, vjust=0.5),
              legend.position="right") +
        labs(x="", y=paste0("No. of ",type," terms"))
      return(gg)
    },

    #' @description Plot ontology terms as a function of both number of DE genes, and number of cells.
    #' @param genes Specify which genes to plot, can either be 'down', 'up' or 'all' (default='all')
    #' @param type Ontology, must be either "GO" or "DO" (default="GO")
    #' @param p.adj (default = 0.05)
    #' @param min.genes (default = 1)
    #' @param cell.groups (default: stored factor)
    #' @param palette (default: stored named vector)
    #' @param ... parameters forwarded to \link{plotNCellRegression}
    #' @return A ggplot2 object
    plotOntologyTerms=function(genes='all', type=c("GO", "DO"), p.adj=0.05, min.genes=1, cell.groups=self$cell.groups,
                               palette=self$cell.groups.palette, ...) {
      # TODO: ideally, this function should be removed from the package, and then we don't need to store de.gene.ids
      type <- match.arg(type)
      ont.res <- private$getOntologyPvalueResults(genes=genes, type=type, p.adj=p.adj, min.genes=min.genes)

      de.gene.ids <- self$test.results[[type]]$de.gene.ids
      if(length(unique(ont.res$Group))==1) stop("The input only contains one cell type.")
      cell.groups <- table(cell.groups) %>% .[names(.) %in% names(de.gene.ids)]

      n.go.per.type <- table(ont.res$Group) %>% c()
      n.de.per.type <- sapply(de.gene.ids, function(x) length(x[[genes]]))

      y.lab <- paste("Number of", type, "terms")
      pg <- cowplot::plot_grid(
        plotNCellRegression(n.go.per.type, n.de.per.type, x.lab="Number of highly-expressed DE genes",
                            y.lab=y.lab, legend.position="none", label=TRUE, plot.theme=self$plot.theme, ...),
        plotNCellRegression(n.go.per.type, cell.groups, y.lab=y.lab, legend.position="none", label=TRUE, plot.theme=self$plot.theme, ...),
        ncol=1
      )

      return(pg)
    },

    #' @description Plot a dotplot of ontology terms with adj. P values for a specific cell subgroup
    #' @param genes Specify which genes to plot, can either be 'down', 'up' or 'all' (default="up")
    #' @param type Ontology, must be either "BP", "CC", or "MF" (GO types), "GO" or "DO" (default="GO")
    #' @param cell.subgroup Cell group to plot
    #' @param n Number of ontology terms to show. Not applicable when order is 'unique' or 'unique-max-row' (default=10)
    #' @param p.adj Adjusted P cutoff (default=0.05)
    #' @param log.colors Use log10 p-values for coloring (default=FALSE)
    #' @return A ggplot2 object
    plotOntology = function(cell.subgroups, plot = "dot", genes = "up", type = "GO", subtype = "BP", n = 20, p.adj = 0.05, min.genes = 1, ...) {
      # Checks
      checkPackageInstalled("enrichplot", bioc=TRUE)
      if(is.null(type) || (!type %in% c("GO","DO","GSEA"))) stop("'type' must be 'GO', 'DO', or 'GSEA'.")
      if(is.null(subtype) || (!subtype %in% c("BP","CC","MF"))) stop("'subtype' must be 'BP', 'CC', or 'MF'.")
      if(is.null(genes) || (!genes %in% c("down","up","all"))) stop("'genes' must be 'down', 'up', or 'all'.")
      if(is.null(cell.subgroups)) stop("Please define which cells to plot using 'cell.subgroups'.")
      if(type == "GSEA" & plot == "bar") stop("No 'enrichplot' method exists for making barplots of GSEA results.")

      # Extract results
      ont.res <- self$test.results[[type]]$res
      if(is.null(ont.res)) stop(paste0("No results found for ",type,"."))
      if(!cell.subgroups %in% names(ont.res)) stop("'cell.subgroups' not found in results.")
      ont.res %<>% .[[cell.subgroups]]
      if(type != "DO") ont.res %<>% .[[subtype]]
      if(is.null(ont.res)) stop(paste0("No results found for ",type,", ",subtype," for ",cell.subgroups,"."))
      if(type %in% c("GO","DO")) ont.res %<>% .[[genes]]
      if(is.null(ont.res)) stop(paste0("No results found for ",genes," genes for ",type,", ",subtype," for ",cell.subgroups,"."))

      # Prepare data
      df <- ont.res@result %>% filter(p.adjust <= p.adj)
      if(nrow(df) == 0) stop(paste0("Nothing to plot. Try relaxing 'p.adj'. The lowest adj. P value is ",min(ont.res@result$p.adjust) %>% formatC(digits = 3),"."))

      # Allow plotting of terms with p.adj > 0.05
      if(p.adj != 0.05) {
        ont.res@pvalueCutoff = 1
        ont.res@qvalueCutoff = 1
      }

      if(min.genes > 1) {
        idx <- df$GeneRatio %>%
          strsplit("/", fixed=TRUE) %>%
          sapply(`[[`, 1)

        df <- df[idx > min.genes,]
      }
      ont.res@result <- df

      # Plot
      if(plot == "dot")
        return(dotplot(ont.res, showCategory=n, orderBy="x", ...))

      if(plot == "bar")
        return(barplot(ont.res, showCategory=n, ...))

      stop("Unknown plot type: ", plot)
    },

    #' @description Plot a heatmap of ontology P values per cell type
    #' @param genes Specify which genes to plot, can either be 'down' for downregulated genes, 'up' or 'all' (default="up")
    #' @param type Ontology, must be either "BP", "CC", or "MF" (GO types) or "DO" (default="GO")
    #' @param legend.position Position of legend in plot. See ggplot2::theme (default="left")
    #' @param selection Order of rows in heatmap. Can be 'unique' (only show terms that are unique for any cell type); 'common' (only show terms that are present in at least two cell types); 'all' (all ontology terms) (default="all")
    #' @param n Number of terms to show (default=10)
    #' @param clusters Whether to show GO clusters or raw GOs (default=TRUE)
    #' @param cluster.name Field with the results for GO clustering. Ignored if `clusters == FALSE`.
    #' @param cell.subgroups Cell groups to plot (default=NULL)
    #' @param color.range vector with two values for min/max values of p-values
    #' @param ... parameters forwarded to \link{plotHeatmap}
    #' @return A ggplot2 object
    plotOntologyHeatmap=function(genes="up", type="GO", subtype="BP", min.genes=1, p.adj=0.05, legend.position="left", selection="all", n=20,
                                 clusters=TRUE, cluster.name=NULL, cell.subgroups=NULL, color.range=NULL, palette=NULL, row.order = TRUE, col.order = TRUE, legend.title = NULL, row.dendrogram = FALSE, col.dendrogram = FALSE, ...) {
      checkPackageInstalled(c("ComplexHeatmap"), bioc=TRUE)
      checkPackageInstalled(c("circlize"), bioc=FALSE)

      # Checks
      if(!is.null(cell.subgroups) && (length(cell.subgroups) == 1))
        stop("'cell.subgroups' must contain at least two groups. Please use plotOntology instead.")

      if(is.null(selection) || (!selection %in% c("unique","common","all")))
        stop("'selection' must be one of the following: 'unique', 'common', or 'all'.")

      # Extract results
      if (!clusters) {
        ont.sum <- private$getOntologyPvalueResults(genes=genes, type=type, subtype=subtype, cell.subgroups=cell.subgroups,
                                                    p.adj=p.adj, min.genes=min.genes) %>%
          groupOntologiesByCluster(field="Description") %>%
          {. * -1}
      } else {
        name <- if (is.null(cluster.name)) getOntClustField(subtype, genes) else cluster.name
        if (is.null(self$test.results[[type]][[name]])) {
          if (!is.null(cluster.name))
            stop("Can't find the results for ", cluster.name) # stop if user specified a wrong cluster.name

          warning("Can't find the results for ", name, ". Running estimateOntologyClusters()...\n")
          self$estimateOntologyClusters(type=type, subtype=subtype, genes=genes, name=name, p.adj=p.adj, min.genes=min.genes)
        }

        ont.sum <- self$test.results[[type]][[name]]$df %>%
          groupOntologiesByCluster(field="ClusterName") %>%
          {. * -1}
      }

      if (nrow(ont.sum) == 0) {
        warning(paste0("No ontologies pass the filtration for type=", type, ", subtype=", subtype, " and genes=", genes))
        return(ggplot())
      }

      if(selection=="unique") {
        ont.sum %<>% .[rowSums(abs(.) > 0) == 1,,drop=FALSE]
      } else if(selection=="common") {
        ont.sum %<>% .[rowSums(abs(.) > 0) > 1,,drop=FALSE]
      }
      if(nrow(ont.sum) == 0) stop("Nothing to plot. Try another selection.")

      # TODO Implement plotting using ggplot instead of ComplexHeatmap
      # Old
      # if (is.null(palette)) palette <- getGenePalette(genes, high="white")
      #
      # gg <- ont.sum %>%
      #   .[, colSums(abs(.)) > 0, drop=FALSE] %>%
      #   .[match(rowSums(.)[rowSums(abs(.)) > 0] %>% .[order(., decreasing=TRUE)] %>% names, rownames(.)),, drop=FALSE] %>%
      #   tail(n) %>%
      #   plotHeatmap(legend.position=legend.position, row.order=row.order, col.order=col.order, color.range=color.range,
      #               plot.theme=self$plot.theme, palette=palette, ...)
      # })

      # New
      tmp <- as.matrix(ont.sum %>% .[order(rowSums(.), decreasing = TRUE),] %>% .[1:pmin(nrow(.), n),]) %>% {.[,!colSums(.) == 0]}

      if(is.null(color.range)) {
        color.range <- c(min(0, min(tmp, na.rm = TRUE)), max(tmp, na.rm = TRUE))
        if(color.range[2] > 20) {
          warning("Shrinking minimum adj. P value to -log10(20) for plotting.")
          color.range[2] <- 20
        }
        tmp %<>% pmax(color.range[1]) %>% pmin(color.range[2])
        title = '-log10(adj. P)'
      } else {
        if(is.null(legend.title)) title = "Bin" else title = legend.title
      }

      pal <- if(genes == "up") {
        circlize::colorRamp2(c(color.range[1], color.range[2]), c("grey98", "red"))
      } else if(genes == "down") {
        circlize::colorRamp2(c(color.range[1], color.range[2]), c("grey98", "blue"))
      } else {
        circlize::colorRamp2(c(color.range[1], color.range[2]), c("grey98", "darkgreen"))
      }

      # Plot
      ComplexHeatmap::Heatmap(tmp,
                              col=pal,
                              border=TRUE,
                              show_row_dend=row.dendrogram,
                              show_column_dend=col.dendrogram,
                              heatmap_legend_param = list(title = title),
                              row_names_max_width = unit(8, "cm"),
                              row_names_gp = grid::gpar(fontsize = 10))

      # return(gg)
    },

    #' @description Plot correlation matrix for ontology terms between cell types
    #' @param genes Specify which genes to plot, can either be 'down', 'up' or 'all' (default="up")
    #' @param type Ontology, must be either "GO" or "DO" (default="GO")
    #' @return A ggplot2 object
    plotOntologySimilarities=function(genes = "up", type = "GO", p.adj = 0.05, min.genes = 1) {
      ont.res <- private$getOntologyPvalueResults(genes=genes, type=type, p.adj=p.adj, min.genes=min.genes)

      if((ont.res$Group %>% unique() %>% length()) == 1)
        stop("Only one group present, correlation cannot be performed.")

      if(nrow(ont.res) == 0)
        stop("No significant ontology terms identified. Try relaxing p.adj.")

      if(type %in% c("GO", "GSEA")) {
        pathway.df <- ont.res[c("Description", "Group", "Type")] %>% rename(Pathway=Description, GO=Type)
      } else if(type=="DO") {
        pathway.df <- unique(ont.res$Group) %>%
          lapply(function(cell.group) {
            tibble::tibble(Pathway=ont.res %>%
                             dplyr::filter(Group == cell.group) %>%
                             dplyr::pull(Description),
                           Group=cell.group)
          }) %>%
          dplyr::bind_rows()
      }

      path.bin <- pathway.df %>%
        dplyr::select(Pathway, Group) %>%
        dplyr::mutate(X=1) %>%
        tidyr::spread(Pathway, X) %>%
        as.data.frame() %>%
        magrittr::set_rownames(.$Group) %>%
        .[, 2:ncol(.)] %>%
        as.matrix()
      path.bin[is.na(path.bin)] <- 0

      p.mat <- (1 - (path.bin %>% dist(method="binary") %>% as.matrix)) %>% pmin(0.5)
      cl.tree <- dist(p.mat) %>% hclust()
      clust.order <- cl.tree %$% labels[order]
      clusts <- cutree(cl.tree, h=0.7)[clust.order]
      clusts[clusts %in% names(which(table(clusts) < 5))] <- max(clusts) + 1
      clust.lengths <- rle(clusts)$lengths %>% rev
      diag(p.mat) <- 1

      # Plot
      plotHeatmap(p.mat, color.per.group=NULL, row.order=clust.order, col.order=rev(clust.order),
                  legend.title="Similarity", plot.theme=self$plot.theme) +
        scale_fill_distiller(palette="RdYlBu", limits=c(0, 0.5)) +
        geom_vline(aes(xintercept=x), data.frame(x=cumsum(clust.lengths)[clust.lengths > 1] + 0.5)) +
        geom_hline(aes(yintercept=x), data.frame(x=cumsum(clust.lengths)[clust.lengths > 1] + 0.5))
    },

    #' @description Plot a heatmap of collapsed (family) ontology P values per cell type
    #' @param genes Specify which genes to plot, can either be 'down' for downregulated genes, 'up' or 'all' (default="up")
    #' @param type Ontology, must be either "BP", "CC", or "MF" (GO types) or "DO" (default="GO")
    #' @param legend.position Position of legend in plot. See ggplot2::theme (default="left")
    #' @param selection Order of rows in heatmap. Can be 'unique' (only show terms that are unique for any cell type); 'common' (only show terms that are present in at least two cell types); 'all' (all ontology terms) (default="all")
    #' @param n Number of terms to show (default=10)
    #' @param clusters Whether to show GO clusters or raw GOs (default=TRUE)
    #' @param cluster.name Field with the results for GO clustering. Ignored if `clusters == FALSE`.
    #' @param cell.subgroups Cell groups to plot (default=NULL)
    #' @param color.range vector with two values for min/max values of p-values
    #' @param ... parameters forwarded to \link{plotHeatmap}
    #' @return A ggplot2 object
    plotOntologyFamilyHeatmap=function(genes="up", type="GO", subtype="BP", min.genes=1, selection="all", n=10,
                                       legend.position="left", cell.subgroups=NULL, clusters=TRUE, cluster.name=NULL, color.range=NULL,
                                       palette=NULL, p.adj=0.05, ...) {
      # Checks
      if(!is.null(cell.subgroups) && (length(cell.subgroups) == 1))
        stop("'cell.subgroups' must contain at least two groups. Please use plotOntology instead.")

      if(is.null(selection) || (!selection %in% c("unique","common","all")))
        stop("'selection' must be one of the following: 'unique', 'common', or 'all'.")

      fams <- self$test.results[[type]]$families
      if(is.null(fams))
        stop("No ontology family results found, please run 'estimateOntologyFamilies' first.")

      # Extract results
      if (!clusters) {
        ont.sum <- private$getOntologyPvalueResults(genes=genes, type=type, subtype=subtype, cell.subgroups=cell.subgroups,
                                                    p.adj=p.adj, min.genes=min.genes)
        ont.sum %<>% getHeatmapData(fams = fams, type = type, subtype = subtype, genes = genes, field = "Description")
      } else {
        name <- if (is.null(cluster.name)) getOntClustField(subtype, genes) else cluster.name
        if (is.null(self$test.results[[type]][[name]])) {
          if (!is.null(cluster.name))
            stop("Can't find the results for ", cluster.name) # stop if user specified a wrong cluster.name

          warning("Can't find the results for ", name, ". Running estimateOntologyClusters()...\n")
          self$estimateOntologyClusters(type=type, genes=genes, name=name, p.adj=p.adj, min.genes=min.genes)
        }

        ont.sum <- self$test.results[[type]][[name]]$df %>%
          getHeatmapData(fams=fams, type=type, subtype=subtype, genes=genes, field = "ClusterName")
      }

      if(selection=="unique") {
        ont.sum %<>% .[rowSums(abs(.) > 0) == 1,]
      } else if(selection=="common") {
        ont.sum %<>% .[rowSums(abs(.) > 0) > 1,]
      }
      if(nrow(ont.sum) == 0) stop("Nothing to plot. Try another selection.")

      if (is.null(palette)) palette <- getGenePalette(genes=genes, high="white")
      # Plot
      gg <- ont.sum %>%
        .[, colSums(abs(.)) > 0] %>%
        .[match(rowSums(.)[rowSums(abs(.)) > 0] %>% .[order(., decreasing=TRUE)] %>% names(), rownames(.)),] %>%
        tail(n) %>%
        plotHeatmap(legend.position=legend.position, row.order=TRUE, col.order=FALSE, color.range=color.range,
                    palette=palette, plot.theme=self$plot.theme, ...)


      return(gg)
    },

    #' @title Plot ontology families
    #' @description Plot related ontologies in one hierarchical network plot
    #' @param type Type of ontology result, i.e., GO, GSEA, or DO (default: GO)
    #' @param cell.subgroups Cell subtype to plot
    #' @param family Family within cell subtype to plot (numeric value)
    #' @param genes Only for GO results: Direction of genes, must be "up", "down", or "all" (default: up)
    #' @param subtype Only for GO results: Type of result, must be "BP", "MF", or "CC" (default: BP)
    #' @param plot.type How much of the family network should be plotted. Can be "complete" (entire network), "dense" (show 1 parent for each significant term), or "minimal" (only show significant terms) (default: complete)
    #' @param show.ids Whether to show ontology IDs instead of names (default: FALSE)
    #' @param string.length Length of strings for wrapping in order to fit text within boxes (default: 14)
    #' @param legend.label.size Size og legend labels (default: 1)
    #' @param legend.position Position of legend (default: topright)
    #' @param verbose Print messages (default: stored value)
    #' @param n.cores Number of cores to use (default: stored value)
    #' @return Rgraphviz object
    plotOntologyFamily=function(type = "GO", cell.subgroups, family=NULL, genes="up", subtype="BP", plot.type="complete", show.ids=FALSE,
                                string.length=14, legend.label.size=1, legend.position="topright", verbose=self$verbose, n.cores=self$n.cores, ...) {
      #Checks
      checkPackageInstalled(c("GOfuncR", "graph", "Rgraphviz"), bioc=TRUE)

      ont.fam.res <- self$test.results[[type]]$families
      if(is.null(ont.fam.res)) stop(paste0("No results found for type '",type,"'. Please run 'estimateOntologyFamilies' first."))

      ont.fam.res %<>% .[[cell.subgroups]]
      if(is.null(ont.fam.res)) stop(paste0("No results found for cell.subgroups '",cell.subgroups,"'."))
      # TODO: Test for GSEA/GO. Update description!
      ont.fam.res %<>% .[[subtype]]
      if(is.null(ont.fam.res)) stop(paste0("No results found for subtype '",subtype,"'."))

      if (type != "GSEA") {
        ont.fam.res %<>% .[[genes]]
        if(is.null(ont.fam.res)) stop(paste0("No results found for genes '",genes,"'."))
      }

      if (is.null(family)) {
        fam.names <- names(ont.fam.res$families)
      } else {
        if(!is.numeric(family)) {
          fam.names <- family
        } else {
          fam.names <- paste0("Family",family)
        }
      }

      if(!all(fam.names %in% names(ont.fam.res$families))) stop("Not all families are found in 'ont.fam.res'.")
      families <- lapply(fam.names, function(n) ont.fam.res$families[[n]]) %>% unlist() %>% unique()

      plotOntologyFamily(fam=families, data=ont.fam.res$data, plot.type=plot.type, show.ids=show.ids,
                         string.length=string.length, legend.label.size=legend.label.size, legend.position=legend.position,
                         verbose=verbose, n.cores=n.cores, ...)
    },

    #' @title Save ontology results
    #' @description Save ontology results as a table
    #' @param file File name (default: Ontology_results.tsv)
    #' @param type Type of ontology result, i.e., GO, GSEA, or DO (default: GO)
    #' @param subtype Only for GO results: Type of result to filter by, must be "BP", "MF", or "CC" (default: NULL)
    #' @param genes Only for GO results: Direction of genes to filter by, must be "up", "down", or "all" (default: NULL)
    #' @param p.adj Adjusted P to filter by (default: 0.05)
    #' @param sep Separator (default: tab)
    #' @param dec Decimal separator (default: dot)
    #' @return Table for import into text editor
    saveOntologyAsTable=function(file = "Ontology_results.tsv", type = "GO", subtype = NULL, genes = NULL, p.adj = 0.05, sep = "\t", dec = ".") {
      # Extract results
      tmp <- self$test.results[[type]]$res %>%
        lapply(lapply, lapply, function(x) x@result)

      # Convert to data frame
      res <- tmp %>%
        names() %>%
        lapply(function(ct) {
          tmp[[ct]] %>%
            names() %>%
            lapply(function(type) {
              tmp[[ct]][[type]] %>%
                names() %>%
                lapply(function(dir) {
                  tmp[[ct]][[type]][[dir]] %>%
                    mutate(genes = dir, subtype = type, celltype = ct) %>%
                    .[c(12,11,10,1:9)]
                }) %>%
                bind_rows()
            }) %>%
            bind_rows()
        }) %>%
        bind_rows() %>%
        filter(p.adjust <= p.adj)

      # Filtering
      if(!is.null(subtype)) res %<>% filter(subtype %in% subtype)
      if(!is.null(genes)) res %<>% filter(genes %in% genes)

      # Write table
      write.table(res, file = file, sep = sep, dec = dec, row.names = FALSE)
    },

    #' @title Save family results
    #' @description Save family results as a table
    #' @param file File name (default: Family_results.tsv)
    #' @param type Type of ontology result, i.e., GO, GSEA, or DO (default: GO)
    #' @param subtype Only for GO results: Type of result to filter by, must be "BP", "MF", or "CC" (default: NULL)
    #' @param genes Only for GO results: Direction of genes to filter by, must be "up", "down", or "all" (default: NULL)
    #' @param p.adj Adjusted P to filter by (default: 0.05)
    #' @param sep Separator (default: tab)
    #' @param dec Decimal separator (default: dot)
    #' @return Table for import into text editor
    saveFamiliesAsTable=function(file = "Family_results.tsv", type = "GO", subtype = NULL, genes = NULL, p.adj = 0.05, sep = "\t", dec = ".") {
      # Extract results
      tmp <- self$test.results[[type]]$families %>%
        lapply(lapply, lapply, function(x) {
          lapply(x$families, function(y) {
            if(length(y) > 1) { # What about == 1?
              tmp.data <- x$data[y] %>%
                lapply(lapply, function(z) if(length(z) > 1) paste0(z, collapse="/") else z) %>%
                lapply(function(z) z[c("Description","Significance","parents_in_IDs","parent_go_id")]) %>%
                bind_rows() %>%
                data.frame() %>%
                mutate(., No_parents = .$parents_in_IDs %>% sapply(function(z) strsplit(z, split = "/", fixed = TRUE)[[1]] %>% length()),
                       Child_terms = nrow(.))

              tmp.df <- data.frame(y, tmp.data) %>%
                setNames(c("Lonely_child_IDs", "Description", "P.adj", "Significant_parents", "All_parents", "#_sig_parents", "#_child_terms"))

              return(tmp.df)
            }
          }) %>% .[!sapply(., is.null)]
        })

      # Convert to data frame
      res <- tmp %>%
        names() %>%
        lapply(function(ct) {
          tmp[[ct]] %>%
            names() %>%
            lapply(function(type) {
              tmp[[ct]][[type]] %>%
                names() %>%
                lapply(function(dir) {
                  tmp[[ct]][[type]][[dir]] %>%
                    names() %>%
                    lapply(function(fam) {
                      tmp[[ct]][[type]][[dir]][[fam]] %>%
                        mutate(Genes = dir, Subtype = type, Celltype = ct, Family = fam) %>%
                        .[c(10,11,7,9,8,1:3,6,4,5)]
                    }) %>%
                    bind_rows()
                }) %>%
                bind_rows()
            }) %>%
            bind_rows()
        }) %>%
        bind_rows()

      # Filtering
      if(!is.null(subtype)) res %<>% filter(subtype %in% subtype)
      if(!is.null(genes)) res %<>% filter(genes %in% genes)

      # Write table
      write.table(res, file = file, sep = sep, dec = dec, row.names = FALSE)
    },

    #' @description Plot the cell group proportions per sample
    #' @param cells.to.remove Vector of cell types to remove from the composition
    #' @param cells.to.remain Vector of cell types to remain in the composition
    #' @param palette color palette to use for conditions (default: stored $sample.groups.palette)
    #' @param show.significance whether to show statistical significance betwwen sample groups. wilcox.test was used; (`*` < 0.05; `**` < 0.01; `***` < 0.001)
    #' @param ... additional plot parameters, forwarded to \link{plotCountBoxplotsPerType}
    #' @return A ggplot2 object
    plotCellGroupProportions=function(cell.groups=self$cell.groups, cells.to.remove=NULL, cells.to.remain=NULL,
                                      palette=self$sample.groups.palette, show.significance=FALSE,
                                      filter.empty.cell.types=TRUE, ...) {
      df.melt <- private$extractCodaData(cell.groups=cell.groups, cells.to.remove=cells.to.remove,
                                         cells.to.remain=cells.to.remain, ret.groups=FALSE)

      df.melt %<>% {100 * . / rowSums(.)} %>% as.data.frame() %>%
        dplyr::mutate(group=self$sample.groups[levels(self$sample.per.cell)]) %>%
        reshape2::melt(id.vars="group")

      # Filtration
      if(filter.empty.cell.types) {
        cell.types.counts <- table(df.melt$variable[df.melt$value>0], df.melt$group[df.melt$value>0])
        cell.types.to.remain <- rownames(cell.types.counts)[rowSums(cell.types.counts == 0) == 0]
        df.melt <- df.melt[df.melt$variable %in% cell.types.to.remain,]

        for(tmp.level in colnames(cell.types.counts)) {
          cell.types.tmp <- rownames(cell.types.counts)[(rowSums(cell.types.counts == 0) != 0) &
                                                         (cell.types.counts[,tmp.level] > 0)]
          if(length(cell.types.tmp) > 0)
            message(paste0(c('Cell types {', cell.types.tmp, '} are presented only in ', tmp.level, 'samples'), sep = ' ' ))
        }
      }

      gg <- plotCountBoxplotsPerType(df.melt, y.lab="% cells per sample", y.expand=c(0, max(df.melt$value) * 0.1),
                                     show.significance=show.significance, palette=palette, plot.theme=self$plot.theme, ...)

      return(gg)
    },

    plotCellGroupAbundanceVariation=function(cell.groups=self$cell.groups, type='mad', rotate.xticks=TRUE, min.rel.abundance=0.05) {
      n.cells.per.samp <- table(self$sample.per.cell)
      vars.per.group <- cell.groups %>%
        {split(names(.), .)} %>% sapply(function(ids) {
          sample.fracs <- table(self$sample.per.cell[ids]) / n.cells.per.samp / length(ids)
          if (type == 'mad') return(mad(sample.fracs))
          if (type == 'sd') return(sd(sample.fracs))

          is.missed <- sample.fracs %>% {. / mean(.) < min.rel.abundance}
          if (type == 'sample.num') return(sum(is.missed))
          if (type == 'sample.frac') return(mean(is.missed))
          stop("Unknown type: ", type)
        }) %>% {data.frame(var=., type=factor(names(.), levels=names(.)[order(.)]))}

      gg <- ggplot(vars.per.group) +
        geom_bar(aes(x=type, y=var), stat="identity") +
        self$plot.theme +
        scale_y_continuous(expand=c(0, 0), limits=c(0, max(vars.per.group$var) * 1.05), name=type) +
        theme(axis.title.x=element_blank())

      if (rotate.xticks) {
        gg <- gg + theme(axis.text.x=element_text(angle=90, hjust=1, vjust=0.5))
      }

      return(gg)
    },

    #' @description Plot the cell numbers per sample
    #' @param palette color palette to use for conditions (default: stored $sample.groups.palette)
    #' @param ... additional plot parameters, forwarded to \link{plotCountBoxplotsPerType}
    #' @return A ggplot2 object
    plotCellGroupSizes=function(cell.groups=self$cell.groups, palette=self$sample.groups.palette, ...) {
      df.melt <- private$extractCodaData(cell.groups=cell.groups, ret.groups=FALSE) %>%
        as.data.frame() %>%
        dplyr::mutate(group=self$sample.groups[levels(self$sample.per.cell)]) %>%
        reshape2::melt(id.vars="group")

      gg <- plotCountBoxplotsPerType(df.melt, y.lab="Num. cells per sample", palette=palette, plot.theme=self$plot.theme, ...)
      return(gg)
    },

    #' @description Plot compositions in CoDA space (PCA or CDA)
    #' @param space either 'PCA' or 'CDA'
    #' @return A ggplot2 object
    plotCodaSpace=function(space='CDA', cell.groups=self$cell.groups, font.size=3, cells.to.remain=NULL, cells.to.remove=NULL,
                           samples.to.remove=NULL, palette=self$sample.groups.palette) {
      tmp <- private$extractCodaData(cells.to.remove=cells.to.remove, cells.to.remain=cells.to.remain, samples.to.remove=samples.to.remove, cell.groups=cell.groups)

      if (space == 'PCA') {
        bal <- getRndBalances(tmp$d.counts)
        pca.res <- prcomp(bal$norm)
        pca.loadings <- bal$psi %*% pca.res$rotation

        dfs <- list(
          red=as.data.frame(pca.res$x) %>% set_colnames(c("S1", "S2")),
          loadings=(10 * as.data.frame(pca.loadings[,1:2])) %>% set_colnames(c("S1", "S2"))
        )
        gg.labs <- labs(x="PC1", y="PC2")
      } else if (space == 'CDA') {
        dfs <- estimateCdaSpace(tmp$d.counts, tmp$d.groups)
        gg.labs <- labs(x="Score 1", y="Score 2")
      }

      gg <- plotCodaSpaceInner(dfs$red, dfs$loadings, d.groups=tmp$d.groups, ref.level=self$ref.level, target.level=self$target.level,
                               font.size=font.size, palette=palette)
      return(gg + gg.labs + self$plot.theme)
    },

    #' @description Plot contrast tree
    #' @return A ggplot2 object
    plotContrastTree=function(cell.groups=self$cell.groups, palette=self$sample.groups.palette,
                              cells.to.remain = NULL, cells.to.remove = NULL, filter.empty.cell.types = TRUE,
                              adjust.pvalues = TRUE, h.method='both') {
      h.method.options = c('up', 'down', 'both')
      if(!(h.method %in% h.method.options)) stop('Impossible metho of clustering')
      tmp <- private$extractCodaData(cells.to.remove=cells.to.remove, cells.to.remain=cells.to.remain, cell.groups=cell.groups)
      if(filter.empty.cell.types) {
        cell.type.to.remain <- (colSums(tmp$d.counts[tmp$d.groups,]) > 0) &
          (colSums(tmp$d.counts[!tmp$d.groups,]) > 0)
        tmp$d.counts <- tmp$d.counts[,cell.type.to.remain]
      }


      gg <- plotContrastTree(tmp$d.counts, tmp$d.groups, self$ref.level, self$target.level, 
                             plot.theme=self$plot.theme, adjust.pvalues = adjust.pvalues,
                             h.method=h.method)
      
      if (!is.null(palette)) {
        gg <- gg + scale_color_manual(values=palette)
      }
      return(gg)
    },


    #' @description Plot contrast tree
    #' @return A ggplot2 object
    plotCompositionSimilarity=function(cell.groups=self$cell.groups, palette=self$sample.groups.palette,
                              cells.to.remain = NULL, cells.to.remove = NULL, filter.empty.cell.types = TRUE) {

      tmp <- private$extractCodaData(cells.to.remove=cells.to.remove, cells.to.remain=cells.to.remain, cell.groups=cell.groups)
      res <- referenceSet(tmp$d.counts, tmp$d.groups)
      heatmap(res$mx.first, scale = 'none')

      # return(gg)
    },



    estimateCellLoadings=function(n.perm=1000, n.boot=100, coda.test='significance',
                                  ref.cell.type=NULL, criteria='cda.std',
                                  n.seed=239, cells.to.remove=NULL, cells.to.remain=NULL,
                                  samples.to.remove=NULL, filter.empty.cell.types=TRUE,
                                  define.ref.cell.type=FALSE, n.cores=self$n.cores, verbose=self$verbose){

      if(!(coda.test %in% c('significance', 'confidence'))) stop('Test is not supported')
      checkPackageInstalled("coda.base", cran=TRUE)

      if( (!is.null(ref.cell.type)) && (!(ref.cell.type %in% levels(self$cell.groups))) )
        stop('Incorrect reference cell type')
      if (define.ref.cell.type & (!is.null(ref.cell.type))) define.ref.cell.type <- FALSE

      # Get cell counts and groups
      tmp <- private$extractCodaData(cells.to.remove=cells.to.remove, cells.to.remain=cells.to.remain, samples.to.remove=samples.to.remove)
      # self$test.results[['tmp']] <- tmp

      if(filter.empty.cell.types) {
        cell.type.to.remain <- (colSums(tmp$d.counts[tmp$d.groups,]) > 0) &
          (colSums(tmp$d.counts[!tmp$d.groups,]) > 0)
        tmp$d.counts <- tmp$d.counts[,cell.type.to.remain]
      }
      cnts <- tmp$d.counts
      groups <- tmp$d.groups

      if(coda.test == 'confidence'){
        n.perm <- 1
      }

      res <- runCoda(cnts, groups, n.seed=239)
      loadings.init <- res$loadings.init
      padj <- res$padj
      pval <- res$pval
      ref.load.level <- res$ref.load.level

      self$test.results[['cell.groups.composition']] <- list(cell.list = res$cell.list,
                                                             cnts = cnts,
                                                             groups = groups)

      self$test.results[['loadings']] = list(loadings = loadings.init,
                                             # loadings.data = loadings.init,
                                             # loadings.null = loadings.null,
                                             # loadings.list = loadings,
                                             pval = pval,
                                             padj = padj,
                                             cnts = cnts,
                                             groups = groups,
                                             ref.load.level = ref.load.level)

      return(invisible(self$test.results[['loadings']]))
    },

    estimateGaPartition=function(cells.to.remain = NULL, cells.to.remove = NULL, samples.to.remove = NULL, ...){
      tmp <- private$extractCodaData(cells.to.remove=cells.to.remove, cells.to.remain=cells.to.remain, samples.to.remove=samples.to.remove)
      ga.res <- gaPartition(tmp$d.counts, tmp$d.groups, ...)

      self$test.results[['ga.partition']] <- rownames(t(ga.res[1,ga.res[1,] != 0,drop=FALSE]))

      return(invisible(self$test.results[['ga.partition']]))
    },

    #' @description Plot Loadings
    #' @param palette palette specification for cell types (default: stored $cell.groups.palette)
    #' @return A ggplot2 object
    plotCellLoadings = function(alpha = 0.01, palette=self$cell.groups.palette, font.size=NULL,
                                ordering='by.pvalue', signif.threshold=0.05, show.pvals=TRUE) {

      loadings <- private$getResults('loadings', 'estimateCellLoadings()')
      p <- plotCellLoadings(loadings$loadings, pval=loadings$padj, signif.threshold=signif.threshold,
                            jitter.alpha=alpha, palette=palette, show.pvals=show.pvals,
                            ref.level=self$ref.level, target.level=self$target.level, plot.theme=self$plot.theme,
                            ref.load.level = loadings$ref.load.level)

      return(p)
    },

    estimateWilcoxonTest = function(cell.groups=self$cell.groups, cells.to.remove = NULL, cells.to.remain = NULL){
      tmp <- private$extractCodaData(cell.groups=cell.groups, cells.to.remove=cells.to.remove, cells.to.remain=cells.to.remain)
      p.vals <- calcWilcoxonTest(tmp$d.counts, tmp$d.groups)
      self$test.results[['p.vals.balances']] <- p.vals
      return(invisible(p.vals))
    },


    ### Segmentation-free cell density

    #' @description Estimate cell density in giving embedding
    #' @param bins number of bins for density estimation, default 400
    #' @param method density estimation method, graph: graph smooth based density estimation. kde: embedding grid based density  estimation. (default: 'kde')
    #' @param beta smoothing strength parameter of the \link[sccore:heatFilter]{heatFilter} for graph based cell density (default: 30)
    #' @param bandwidth KDE bandwidth multiplier. The full bandwidth is estimated by multiplying this value on the difference between 90% and 10%
    #' of the corresponding embedding dimension. Set it to NULL to use \link[MASS:bandwidth.nrd]{bandwidth.nrd} estimator. (default: 0.05)
    #' @param name slot in which to save the results (default: 'cell.density')
    estimateCellDensity = function(bins=400, method='kde', name='cell.density', beta=30, estimate.variation=TRUE,
                                   sample.groups=self$sample.groups, verbose=self$verbose, n.cores=self$n.cores, bandwidth=0.05, ...){
      sample.per.cell <- self$sample.per.cell

      if (method == 'kde'){
        private$checkCellEmbedding()
        res <- self$embedding %>%
          estimateCellDensityKde(sample.per.cell=sample.per.cell, sample.groups=sample.groups, bins=bins, bandwidth=bandwidth, ...)
      } else if (method == 'graph'){
        res <-  extractCellGraph(self$data.object) %>%
          estimateCellDensityGraph(sample.per.cell=sample.per.cell, sample.groups=sample.groups,
                                   n.cores=n.cores, beta=beta, verbose=verbose, ...)
      } else stop("Unknown method: ", method)

      sg.ids <- sample.groups %>% {split(names(.), .)}

      if (estimate.variation) {
        res$density.mad <- res %$% lapply(sg.ids, function(ids) apply(density.mat[,ids,drop=FALSE], 1, mad)) %>%
          Reduce(`+`, .)
        res$density.sd <-res %$% lapply(sg.ids, function(ids) apply(density.mat[,ids,drop=FALSE], 1, sd)) %>%
          Reduce(`+`, .)
        res$missed.sample.frac <- res$density.mat %>% {(. / rowMeans(.)) < 0.05} %>% rowMeans()
      }

      self$test.results[[name]] <- res

      return(invisible(res))
    },

    #' @description Plot cell density depending on the method that was used for estimating `cao$test.resulst[[name]]`
    #' @param add.points default is TRUE, add points to cell density figure
    #' @param contours specify cell types for contour, multiple cell types are also supported
    #' @param contour.color color for contour line
    #' @param contour.conf confidence interval of contour
    #' @param name slot in which to saved results from estimateCellDensity (default: 'cell.density')
    #' @param ... plot style parameters forwarded to \link[sccore:styleEmbeddingPlot]{sccore::styleEmbeddingPlot}.
    #' @return A ggplot2 object
    plotCellDensity = function(show.grid=TRUE, add.points=TRUE, size=0.1, show.legend=FALSE,
                               point.col='#FCFDBFFF', contours=NULL, contour.color='white', contour.conf='10%',
                               name='cell.density', show.cell.groups=TRUE, cell.groups=self$cell.groups, font.size=c(2,4),
                               color.range=c(0, "99%"), ...) {
      dens.res <- private$getResults(name, 'estimateCellDensity()')
      private$checkCellEmbedding()

      ps <- names(dens.res$cond.densities) %>% sn() %>% lapply(function(l) {
        color.range %<>% parseLimitRange(unlist(dens.res$cond.densities))
        if (dens.res$method =='graph') {
          p <- self$plotEmbedding(colors=dens.res$cond.densities[[l]], size=size, title=l, show.legend=show.legend,
                                  legend.title='Density', color.range=color.range, ...)
        } else {# dens.res$method =='kde'
          condition.per.cell <- self$getConditionPerCell()
          p <- dens.res %$% data.frame(density.emb, z=cond.densities[[l]]) %>%
            plotDensityKde(bins=dens.res$bins, lims=color.range, title=l, show.legend=show.legend,
                           show.grid=show.grid, plot.theme=self$plot.theme, ...)

          if (add.points){
            emb <- as.data.frame(self$embedding) %>% set_colnames(c('x','y')) %>% cbind(z=1)
            nnames <- condition.per.cell %>% {names(.)[. == l]} %>% sample(min(2000, length(.)))
            p <- p + geom_point(data=emb[nnames, ], aes(x=x, y=y), col=point.col, size=0.00001, alpha=0.2)
          }
        }

        if (show.cell.groups) {
          p %<>% private$addCellGroupsToEmbedding(cell.groups=cell.groups, font.size=font.size)
        }
        p
      })

      if(!is.null(contours)){
        cn.geoms <- private$getDensityContours(groups=contours, conf=contour.conf, color=contour.color)
        ps %<>% lapply(`+`, cn.geoms)
      }

      ps %<>% lapply(`+`, theme(legend.background=element_blank()))
      return(ps)
    },

    plotCellDensityVariation = function(type='mad', plot.type='embedding', name='cell.density', cutoff=NULL,
                                        condition=c('both', 'ref', 'target'), ...) {
      dens.res <- private$getResults(name, 'estimateCellDensity(estimate.variation=TRUE)')
      condition <- match.arg(condition)
      if (type == 'mad') {
        name <- 'MAD'
        scores <- dens.res$density.mad
      } else if (type == 'sd') {
        name <- 'SD'
        scores <- dens.res$density.sd
      } else if (type == 'sample.frac') {
        name <- 'Missed sample frac.'
        scores <- dens.res$missed.sample.frac
      } else stop("Unknown type: ", type)

      if (is.null(scores)) stop("To use this function, please re-run estimateCellDensity() with estimate.variation=TRUE")

      if ((dens.res$method == 'graph') && (condition != 'both')) {
        subgr <- if (condition == 'ref') self$ref.level else self$target.level
        scores %<>% .[self$getConditionPerCell()[names(.)] == subgr]
      }

      if (plot.type == 'hist') {
        gg <- ggplot(data.frame(var=scores), aes(x=scores)) + geom_histogram() +
          xlab(name) + self$plot.theme
      } else if (plot.type == 'embedding') {
        if (!is.null(cutoff)) {
          scores <- scores[abs(scores) > cutoff]
        }

        if (dens.res$method == 'graph') {
          gg <- self$plotEmbedding(colors=scores, plot.na=FALSE, legend.title=name, ...)
        } else {
          gg <- dens.res %$% data.frame(density.emb, z=scores) %>%
            plotDensityKde(bins=dens.res$bins, plot.theme=self$plot.theme, ...)
        }

      } else stop("Unknown plot.type: ", plot.type)

      return(gg)
    },

    #' @description estimate differential cell density
    #' @param type method to calculate differential cell density; permutation, t.test, wilcox or subtract (target subtract ref density);
    #' @param adjust.pvalues whether to adjust Z-scores for multiple comparison using BH method (default: TRUE)
    #' @param name slot with results from estimateCellDensity. New results will be appended there. (Default: 'cell.density')
    estimateDiffCellDensity=function(type='permutation', adjust.pvalues=TRUE, name='cell.density', n.permutations=400, smooth=TRUE,
                                     verbose=self$verbose, n.cores=self$n.cores, ...){
      dens.res <- private$getResults(name, 'estimateCellDensity')
      density.mat <- dens.res$density.mat
      if (dens.res$method == 'kde'){
        density.mat <- density.mat[dens.res$density.emb$counts > 0,]
        bins <- dens.res$bins

        sig.ids <- rownames(density.mat) %>% as.integer()
        graph <- lapply(sig.ids, function (i) c(i+1, i-1, i+bins, i-bins)) %>%
          mapIds(sig.ids) %>% graph_from_adj_list()
        V(graph)$name <- sig.ids
      } else if (adjust.pvalues && smooth) {
        graph <- extractCellGraph(self$data.object)
      }

      if (!adjust.pvalues) {
        if (type %in% c('permutation', 'permutation.mean')) {
          score <- density.mat %>%
            diffCellDensityPermutations(sample.groups=self$sample.groups, ref.level=self$ref.level,
                                        target.level=self$target.level, type=type, verbose=verbose,
                                        n.permutations=n.permutations) %>% .$score
        } else {
          score <- density.mat %>%
            diffCellDensity(self$sample.groups, ref.level=self$ref.level, target.level=self$target.level, type=type)
        }
        res <- list(raw=score)
      } else {
        perm.res <- density.mat %>%
          diffCellDensityPermutations(sample.groups=self$sample.groups, ref.level=self$ref.level,
                                      target.level=self$target.level, type=type, verbose=verbose,
                                      n.permutations=n.permutations)

        res <- list(
          raw=perm.res$score,
          adj=perm.res %$% adjustZScoresByPermutations(score, permut.scores, smooth=smooth, graph=graph, n.cores=n.cores,
                                                       verbose=verbose, ...)
        )
      }

      self$test.results[[name]]$diff[[type]] <- res

      return(invisible(self$test.results[[name]]))
    },

    #' @description estimate differential cell density
    #' @param palette color palette, default is c('blue','white','red')
    #' @param type method to calculate differential cell density; t.test, wilcox or subtract (target subtract ref density);
    #' @param contours specify cell types for contour, multiple cell types are also supported (default: NULL)
    #' @param contour.color color for contour line (default: 'black')
    #' @param z.cutoff absolute z score cutoff (default: NULL)
    #' @param contour.conf confidence interval of contour (default: '10%')
    #' @param name slot with results from estimateCellDensity. New results will be appended there. (Default: 'cell.density')
    plotDiffCellDensity=function(type='permutation', name='cell.density', size=0.2, z.cutoff=NULL, palette=NULL, adjust.pvalues=NULL,
                                 contours=NULL, contour.color='black', contour.conf='10%', plot.na=FALSE, color.range=NULL, mid.color='gray95', ...){
      if (is.null(palette)) {
        if (is.null(self$sample.groups.palette)) {
          palette <- c('blue', mid.color,'red')
        } else {
          palette <- c(self$sample.groups.palette[self$ref.level], mid.color, self$sample.groups.palette[self$target.level])
        }
        palette %<>% grDevices::colorRampPalette(space="Lab")
      }
      private$checkCellEmbedding()
      dens.res <- private$getResults(name, 'estimateCellDensity')
      scores <- dens.res$diff[[type]]
      if (is.null(adjust.pvalues)) {
        scores <- if (!is.null(scores$adj)) scores$adj else scores$raw
        adjust.pvalues <- TRUE
      } else if (adjust.pvalues) {
        if (is.null(scores$adj)) {
          warning("Adjusted scores are not estimated. Using raw scores. Please, run estimateCellDensity with adjust.pvalues=TRUE")
          scores <- scores$raw
        } else {
          scores <- scores$adj
        }
      } else {
        scores <- scores$raw
      }

      if (is.null(scores)) {
        warning("Can't find results for name, '", name, "' and type '", type, "'. Running estimateDiffCellDensity with default parameters.")
        self$estimateDiffCellDensity(type=type, name=name, adjust.pvalues=adjust.pvalues)
        dens.res <- self$test.results[[name]]
        scores <- dens.res$diff[[type]]
      }

      if (dens.res$method == 'graph'){
        density.emb <- self$embedding
        scores %<>% .[intersect(names(.), rownames(density.emb))]
      } else if (dens.res$method == 'kde') {
        density.emb <- dens.res$density.emb[,1:2]
      } else stop("Unknown method: ", dens.res$method)

      density.mat <- dens.res$density.mat[names(scores),]
      density.emb <- density.emb[names(scores),]

      if (!is.null(z.cutoff)) {
        scores %<>% .[abs(.) >= z.cutoff]
      }

      if (is.null(color.range)) color.range <- c(-1, 1) * max(abs(scores))

      leg.title <- if (type == 'subtract') 'Prop. change' else 'Z-score'
      gg <- self$plotEmbedding(density.emb, colors=scores, size=size, legend.title=leg.title, palette=palette, midpoint=0, plot.na=plot.na, color.range=color.range, ...)

      if(!is.null(contours)){
        gg <- gg + private$getDensityContours(groups=contours, conf=contour.conf, color=contour.color)
      }
      return(gg)
    },

    #' @title Plot inter-sample expression distance
    #' @description  Plot results from cao$estimateExpressionShiftMagnitudes()
    #' @param name Test results to plot (default=expression.shifts)
    #' @param joint whether to show joint boxplot with the expression distance weighed by the sizes of cell types (default: TRUE), or show distances for each individual cell type
    #' @param show.significance whether to show statistical significance between sample groups. wilcox.test was used; (`*` < 0.05; `**` < 0.01; `***` < 0.001)
    #' @param ... other plot parameters, forwarded to \link{plotCountBoxplotsPerType}
    #' @return A ggplot2 object
    plotExpressionDistance = function(name='expression.shifts', joint=FALSE, palette=self$sample.groups.palette,
                                      show.significance=FALSE, filter.empty.cell.types=TRUE, ...) {
      cluster.shifts <- private$getResults(name, 'estimateExpressionShiftMagnitudes()')
      if (!joint) {
        df <- cluster.shifts %$%
          lapply(p.dist.info, subsetDistanceMatrix, sample.groups, cross.factor=FALSE, build.df=TRUE) %>%
          joinExpressionShiftDfs(sample.groups=cluster.shifts$sample.groups) %>%
          rename(group=Condition, variable=Type)
        plot.theme <- self$plot.theme
      } else {
        df <- cluster.shifts %$%
          prepareJointExpressionDistance(p.dist.info, sample.groups=sample.groups, return.dists=FALSE) %>%
          group_by(Var1, Var2, type1) %>%
          summarize(value=median(value)) %>%
          mutate(group=type1, variable="")
        plot.theme <- self$plot.theme +
          theme(axis.title.x=element_blank(), axis.text.x=element_blank(),
                axis.ticks.x=element_blank(), panel.grid.major.x=element_blank())
      }

      # Filtration
      if(filter.empty.cell.types) {
        cell.types.counts <- table(df$variable, df$group)
        cell.types.to.remain <- rownames(cell.types.counts)[rowSums(cell.types.counts == 0) == 0]
        df <- df[df$variable %in% cell.types.to.remain,]

        for(tmp.level in colnames(cell.types.counts)) {
          cell.types.tmp <- rownames(cell.types.counts)[(rowSums(cell.types.counts == 0) != 0) &
                                                         (cell.types.counts[,tmp.level] > 0)]
          if(length(cell.types.tmp) > 0)
            message(paste0(c('Cell types {', cell.types.tmp, '} are "presented" only in ', tmp.level, 'samples'), sep = ' ' ))
        }
      }
      gg <- plotCountBoxplotsPerType(df, y.lab="expression distance", y.expand=c(0, max(df$value) * 0.1),
                                     show.significance=show.significance, plot.theme=plot.theme, palette=palette, ...)

      return(gg)
    },

    #' @title Plot sample-sample expression distance as a 2D embedding
    #' @description  Plot results from cao$estimateExpressionShiftMagnitudes()
    #' @param cell.type If a name of a cell type is specified, the sample distances will be assessed based on this cell type alone. Otherwise (cell.type=NULL, default), sample distances will be estimated as an average distance across all cell types (weighted by the minimum number of cells of that cell type between any two samples being compared)
    #' @param method dimension reduction methods: MDS, tSNE or heatmap (default: MDS)
    #' @param perplexity tSNE perplexity (default: 4)
    #' @param max.iter tSNE max_iter (default: 1e3)
    #' @param palette a set of colors to use for conditions (default: stored $sample.groups.palette)
    #' @param font.size font size of the sample labels. If NULL, the labels are not shown. (default: NULL)
    #' @param show.sample.size make point size proportional to the log10 of the number of cells per sample (default: FALSE)
    #' @param show.ticks show tick labels on axes (default: FALSE)
    #' @param show.labels show axis labels (default: FALSE)
    #' @param size point size. For `show.sample.size==TRUE`, it can be vector of length 2.  (default: 5)
    #' @param ... arguments, forwarded to \link[sccore:styleEmbeddingPlot]{sccore::styleEmbeddingPlot}.
    #' @return A ggplot2 object
    plotExpressionDistanceEmbedding = function(name='expression.shifts', cell.type=NULL, method='MDS', perplexity=4, max.iter=1e3,
                                               palette=NULL, font.size=NULL, show.sample.size=TRUE,
                                               show.ticks=FALSE, show.labels=FALSE, size=5, sample.colors=NULL, color.title=NULL, ...) {
      # TODO: rename the function to account for heatmap visualization
      clust.info <- private$getResults(name, 'estimateExpressionShiftMagnitudes()')
      sample.groups <- clust.info$sample.groups
      if (is.null(palette) && is.null(sample.colors) && all(sample.groups == self$sample.groups)) {
        palette <- self$sample.groups.palette
      }
      if (!is.null(cell.type)) { # use distances based on the specified cell type
        title <- cell.type
        p.dists <- clust.info$p.dist.info[[cell.type]]
        n.cells.per.samp <- self$sample.per.cell %>% .[clust.info$cell.groups[names(.)] == cell.type] %>% table()
        if (is.null(p.dists)) {
          warning("Distances were not estimated for cell type ", cell.type)
          return(NULL)
        }
      } else { # weighted expression distance across all cell types
        title <- ''
        p.dists <- prepareJointExpressionDistance(clust.info$p.dist.info)
        n.cells.per.samp <- table(self$sample.per.cell)
      }

      if (any(is.na(p.dists))) { # NA imputation
        p.dists %<>% ape::additive() %>% `dimnames<-`(dimnames(p.dists))
      }

      if (method == 'tSNE'){
        checkPackageInstalled('Rtsne', cran=TRUE, details='for `method="tSNE"`')

        emb <- Rtsne::Rtsne(p.dists, is_distance=TRUE, perplexity=perplexity, max_iter=max.iter)$Y
      } else if (method == 'MDS') {
        emb <- cmdscale(p.dists, eig=TRUE, k=2)$points # k is the number of dim
      } else if (method == 'heatmap') {
        color.per.group <- NULL
        if (!is.null(palette)) {
          color.per.group <- sample.groups %>% {setNames(palette[as.character(.)], names(.))}
        }
        gg <- plotHeatmap(p.dists, color.per.group=color.per.group, legend.title="Distance",
                          symmetric=TRUE)
        return(gg)
      } else {
        stop("unknown embedding method")
      }

      df <- data.frame(emb) %>% set_rownames(rownames(p.dists)) %>% set_colnames(c("x", "y")) %>%
        mutate(sample=rownames(.), condition=sample.groups[sample], n.cells=as.vector(n.cells.per.samp[sample]))

      if (is.null(sample.colors)) {
        gg <- ggplot(df, aes(x, y, color=condition, shape=condition))
        if(is.null(palette)) {
          gg <- gg + scale_color_manual(values=self$sample.groups.palette)
        }
      } else {
        df$color <- sample.colors[as.character(df$sample)]
        gg <- ggplot(df, aes(x, y, color=color, shape=condition))
        if (!is.null(color.title)) gg <- gg + labs(color=color.title)
      }

      if(!is.null(palette)) {
        gg <- gg + scale_color_manual(values=palette)
      }

      gg <- gg + self$plot.theme

      if (show.sample.size) {
        if (length(size) == 1) {
          size <- c(size * 0.5, size * 1.5)
        }
        gg <- gg + geom_point(aes(size=n.cells)) +
          scale_size_continuous(trans="log10", range=size, name="Num. cells")
      } else {
        gg <- gg + geom_point(size=size)
      }

      gg %<>% sccore:::styleEmbeddingPlot(title=title, show.ticks=show.ticks, show.labels=show.labels, ...)

      if (!is.null(font.size)) {
        gg <- gg + ggrepel::geom_text_repel(aes(label=sample), size=font.size, color="black")
      }

      return(gg)
    },

    ### Cluster-free differential expression

    #' @description Estimate differential expression Z-scores between two conditions per individual cell
    #' @param max.z z-score value to winsorize the estimates for reducing impact of outliers. Default: 20.
    #' @param min.expr.frac minimal fraction of cell expressing a gene for estimating z-scores for it. Default: 0.001.
    #' @param min.n.samp.per.cond minimul number of samples per condition for estimating z-scores (default: 2)
    #' @param min.n.obs.per.samp minimul number of cells per samples for estimating z-scores (default: 2)
    #' @param robust whether to use median estimates instead of mean. Using median is more robust,
    #' but greatly increase the number of zeros in the data, leading to bias towards highly-express genes. (Default: FALSE)
    #' @param lfc.pseudocount pseudocount value for estimation of log2(fold-change)
    #' @return list with sparce matrices containing various DE metrics with genes as columns and cells as rows:
    #'   - `z`: DE Z-scores
    #'   - `reference` mean or median expression in reference samples
    #'   - `target` mean or median expression in target samples
    #'   - `lfc`: log2(fold-change) of expression
    #' Cells that have only one condition in their expression neighborhood have NA Z-scores for all genes.
    #' Results are also stored in the `cluster.free.de` field.
    estimateClusterFreeDE = function(n.top.genes=Inf, genes=NULL, max.z=20, min.expr.frac=0.01,
                                     min.n.samp.per.cond=2, min.n.obs.per.samp=2, robust=FALSE, norm.both=TRUE,
                                     adjust.pvalues=FALSE, smooth=TRUE, wins=0.01, n.permutations=200,
                                     lfc.pseudocount=1e-5, min.edge.weight=0.6, verbose=self$verbose, n.cores=self$n.cores) {
      if (is.null(genes)) {
        genes <- private$getTopGenes(n.top.genes, gene.selection="expression", min.expr.frac=min.expr.frac)
      }

      if (verbose)
        message("Estimating cluster-free Z-scores for ", length(genes), " most expressed genes")

      de.inp <- private$getClusterFreeDEInput(genes, min.edge.weight=min.edge.weight)
      mats <- de.inp %$% clusterFreeZScoreMat(
        cm, sample_per_cell=self$sample.per.cell[rownames(cm)], nn_ids=nns.per.cell, is_ref=is.ref,
        min_n_samp_per_cond=min.n.samp.per.cond, min_n_obs_per_samp=min.n.obs.per.samp, robust=robust,
        norm_both=norm.both, adjust_pvalues=adjust.pvalues, smooth=smooth, wins=wins, n_permutations=n.permutations,
        verbose=verbose, n_cores=n.cores
      )

      mats$z@x %<>% pmin(max.z) %>% pmax(-max.z)
      if (length(mats$z.adj@x) > 0) {
        mats$z.adj@x %<>% pmin(max.z) %>% pmax(-max.z)
      }

      lf.mat <- mats$reference
      lf.mat@x <- log2(mats$target@x + lfc.pseudocount) - log2(lf.mat@x + lfc.pseudocount)
      mats$lfc <- lf.mat

      self$test.results[["cluster.free.de"]] <- mats
      return(invisible(self$test.results[["cluster.free.de"]]))
    },

    getMostChangedGenes = function(n, method=c("z", "z.adj", "lfc"), min.z=0.5, min.lfc=1, max.score=20, cell.subset=NULL, excluded.genes=NULL, included.genes=NULL) {
      method <- match.arg(method)
      de.info <- private$getResults("cluster.free.de", "estimateClusterFreeDE")
      score.mat <- de.info[[method]]
      z.scores <- if (method == "lfc") de.info$z else de.info[[method]]

      score.mat@x[(abs(z.scores@x) < min.z) | abs(de.info$lfc@x) < min.lfc] <- 0

      if (!is.null(cell.subset)) {
        score.mat <- score.mat[cell.subset,]
      }

      if (is.null(included.genes)) {
        included.genes <- colnames(score.mat)
      }

      score.mat@x %<>% abs() %>% pmin(max.score)
      scores <- colSums(score.mat, na.rm=TRUE) %>% sort(decreasing=TRUE) %>%
        .[setdiff(names(.), excluded.genes)] %>% .[intersect(names(.), included.genes)] %>%
        .[1:min(n, length(.))]
      return(scores)
    },

    #' @description Estimate Cluster-free Expression Shift
    #' @param n.top.genes number of top genes for the distance estimation (default: 3000)
    #' @param min.n.between minimal number of pairs between condition for distance estimation (default: 2)
    #' @param min.n.within minimal number of pairs within one condition for distance estimation (default: `min.n.between`)
    #' @param min.n.obs.per.samp minimal number of cells per sample for using it in distance estimation (default: 3)
    #' @param norm.all whether to normalize results relative to distances within both conditions (TRUE) or only to the control (FALSE)
    #' @param dist distance measure. Options: "cor" (correlation), "cosine" or "js" (Jensen–Shannon)
    #' @param log.vectors whether to use log10 on the normalized expression before estimating the distance.
    #' In most cases, must be TRUE for "cosine" and "cor" distances and always must be FALSE for "js". (default: `dist != 'js'`)
    #' @return Vector of cluster-free expression shifts per cell. Values above 1 correspond to difference between conditions.
    #' Results are also stored in the `cluster.free.expr.shifts` field.
    estimateClusterFreeExpressionShifts = function(n.top.genes=3000, gene.selection="z", min.n.between=2, min.n.within=max(min.n.between, 1),
                                                   min.expr.frac=0.0, min.n.obs.per.samp=3, norm.all=FALSE, dist="cor", log.vectors=(dist != "js"),
                                                   verbose=self$verbose, n.cores=self$n.cores) {
      cm <- self$getJointCountMatrix(raw=FALSE)
      genes <- private$getTopGenes(n.top.genes, gene.selection=gene.selection, cm.joint=cm, min.expr.frac=min.expr.frac)
      cm <- Matrix::t(cm[, genes])

      is.ref <- (self$sample.groups[levels(self$sample.per.cell)] == self$ref.level)

      nns.per.cell <- extractCellGraph(self$data.object) %>%
        igraph::as_adjacency_matrix() %>% as("dgTMatrix") %>%
        {setNames(split(.@j, .@i + 1), rownames(.))}

      shifts <- estimateClusterFreeExpressionShiftsC(cm, self$sample.per.cell[names(nns.per.cell)], nns.per.cell,
                                                     is.ref, min_n_between=min.n.between, min_n_within=min.n.within, min_n_obs_per_samp=min.n.obs.per.samp,
                                                     norm_all=norm.all, verbose=verbose, n_cores=n.cores, dist=dist, log_vecs=log.vectors)
      self$test.results[["cluster.free.expr.shifts"]] <- shifts

      return(invisible(shifts))
    },

    #' @description Performs graph smoothing of the cluster-free DE Z-scores
    #' @param smoothing `beta` parameter of the \link[sccore:heatFilter]{heatFilter}. Default: 20.
    #' @param filter graph filter function. Default: \link[sccore:heatFilter]{heatFilter}.
    #' @param ... parameters forwarded to \link[sccore:smoothSignalOnGraph]{smoothSignalOnGraph}
    #' @return Sparse matrix of smoothed Z-scores. Results are also stored in the `cluster.free.de$z.smoothed` field.
    smoothClusterFreeZScores = function(n.top.genes=1000, smoothing=20, filter=NULL, z.adj=FALSE, gene.selection=ifelse(z.adj, "z.adj", "z"),
                                        excluded.genes=NULL, n.cores=self$n.cores, verbose=self$verbose, ...) {
      z.scores <- private$getResults("cluster.free.de", "estimateClusterFreeDE")
      z.scores <- if (z.adj) z.scores$z.adj else z.scores$z

      genes <- private$getTopGenes(n.top.genes, gene.selection=gene.selection,
                                   excluded.genes=excluded.genes, included.genes=colnames(z.scores))
      z.scores <- z.scores[,genes]

      if (verbose) message("Smoothing Z-scores for ", ncol(z.scores), " genes passed filtration")
      if (is.null(filter)) {
        filter <- function(...) heatFilter(..., beta=smoothing)
      }

      z.smoothed <- z.scores
      z.smoothed@x[is.na(z.smoothed@x)] <- 0
      z.smoothed %<>% smoothSignalOnGraph(filter=filter, graph=extractCellGraph(self$data.object),
                                          n.cores=n.cores, progress=verbose, ...)

      z.smoothed[is.na(z.scores)] <- NA
      if (z.adj) {
        self$test.results[["cluster.free.de"]]$z.adj.smoothed <- z.smoothed
      } else {
        self$test.results[["cluster.free.de"]]$z.smoothed <- z.smoothed
      }

      return(invisible(z.smoothed))
    },

    #' @description Estimate Gene Programs based on cluster-free Z-scores on a subsample of
    #' cells using \link[fabia:fabia]{fabia}. # TODO: update it
    #' @param n.programs maximal number of gene programs to find (parameter `p` for fabia). Default: 15.
    #' @param ... keyword arguments forwarded to \link{estimateGenePrograms}
    #' @return a list includes:
    #'   - `fabia`: \link[fabia:Factorization]{fabia::Factorization} object, result of the
    #'       \link[fabia:fabia]{fabia::fabia} call
    #'   - `sample.ids`: ids of the subsampled cells used for fabia estimates
    #'   - `scores.exact`: vector of fabia estimates of gene program scores per cell. Estimated only for the
    #'     subsampled cells.
    #'   - `scores.approx`: vector of approximate gene program scores, estimated for all cells in the dataset
    #'   - `loadings`: matrix with fabia gene loadings per program
    #'   - `gene.scores`: list of vectors of gene scores per program. Contains only genes, selected for
    #'     the program usin fabia biclustering.
    #'   - `bi.clusts` fabia biclustering information, result of the \link[fabia:extractBic]{fabia::extractBic} call
    estimateGenePrograms = function(method=c("pam", "leiden", "fabia"), n.top.genes=Inf, genes=NULL, n.programs=15, z.adj=FALSE, gene.selection=ifelse(z.adj, "z.adj", "z"),
                                    smooth=TRUE, abs.scores=FALSE, name="gene.programs", cell.subset=NULL, n.cores=self$n.cores, verbose=self$verbose, max.z=5, min.z=0.5, min.change.frac=0.01, ...) {
      z.scores <- private$getResults("cluster.free.de", "estimateClusterFreeDE")
      method <- match.arg(method)
      if (smooth) {
        z.scores <- if (z.adj) z.scores$z.adj.smoothed else z.scores$z.smoothed
        if (is.null(z.scores)) stop("Smoothed z.scores were not estimated. Please, run smoothClusterFreeZScores first.")
      } else {
        warning("Gene programs without smoothing often produce intractable results, especially with z.adj=FALSE\n")
        z.scores <- if (z.adj) z.scores$z.adj else z.scores$z
      }

      if (!is.null(genes)) {
        z.scores <- z.scores[,genes]
      } else if (!is.infinite(n.top.genes)) {
        genes <- private$getTopGenes(n.top.genes, gene.selection=gene.selection, included.genes=colnames(z.scores), cell.subset=cell.subset)
        z.scores <- z.scores[,genes]
      }

      if (!is.null(cell.subset)) {
        z.scores <- z.scores[cell.subset,]
      }

      z.scores@x %<>% pmax(-max.z) %<>% pmin(max.z)
      z.scores@x[abs(z.scores@x) < min.z] <- 0

      if (min.change.frac > 0) {
        z.scores.bin <- drop0(z.scores)
        z.scores.bin@x[] <- 1
        z.scores %<>% .[, colMeans(z.scores.bin, na.rm=TRUE) >= min.change.frac]
      }

      if (abs.scores) z.scores@x %<>% abs()

      z.scores %<>% as.matrix() %>% na.omit()

      if (method == "fabia") {
        warning("fabia method is deprecated")
        checkPackageInstalled('fabia', bioc=TRUE)
        res <- estimateGeneProgramsFabia(z.scores, n.programs, ...)
        fr <- res$fabia

        bi.clusts <- fabia::extractBic(fr)
        mask <- bi.clusts$bic[,"bixv"] %>% {sapply(., length) > 0}
        res$scores.exact <- t(fr@Z[mask,, drop=FALSE])
        res$scores.approx <- t(t(fr@L[,mask, drop=FALSE]) %*% (Matrix::t((z.scores[,rownames(fr@L)]) - fr@center) / fr@scaleData))
        res$loadings <- fr@L[,mask, drop=FALSE]
        res$gene.scores <- apply(bi.clusts$bic, 1, `[[`, "bixv")[mask, drop=FALSE]
        res$bi.clusts <- bi.clusts

        colnames(res$scores.exact) <- colnames(res$scores.approx) <-
          colnames(res$loadings) <- names(res$gene.scores) <- paste0("P", 1:ncol(res$scores.exact))
      } else {
        if (method == "pam") {
          clusters <- estimateGeneClustersPam(z.scores, n.programs=n.programs)
        } else { # method == "leiden"
          clusters <- estimateGeneClustersLeiden(z.scores, n.cores=n.cores, verbose=verbose, ...)
        }

        res <- geneProgramInfoByCluster(clusters, z.scores, verbose=verbose)
      }

      res$method <- method
      self$test.results[[name]] <- res

      return(invisible(self$test.results[[name]]))
    },

    plotGeneProgramScores = function(name="gene.programs", prog.ids=NULL, build.panel=TRUE, nrow=NULL, legend.title="Score", adj.list=NULL,
                                     palette=NULL, ...) {
      gene.progs <- private$getResults(name, "estimateGenePrograms")
      if (gene.progs$method == "fabia")
        stop("fabia is deprecated and plotting is not supported anymore")

      if (is.null(prog.ids)) prog.ids <- 1:gene.progs$n.progs
      if (all(gene.progs$program.scores >= 0)) palette <- dark.red.palette

      ggs <- lapply(prog.ids, function(i) {
        title <- paste0("Program ", i, ". ", length(gene.progs$genes.per.clust[[i]]), " genes.")
        gg <- self$plotEmbedding(colors=gene.progs$program.scores[i,], title=title, legend.title=legend.title, palette=palette, ...) +
          theme(legend.background = element_blank())
        if (!is.null(adj.list)) gg <- gg + adj.list
        gg
      })

      if (length(ggs) == 1)
        return(ggs[[1]])

      if (build.panel)
        return(cowplot::plot_grid(plotlist=ggs, nrow=nrow))

      return(ggs)
    },

    plotGeneProgramGenes = function(program.id, name="gene.programs", ordering=c("similarity", "loading"), max.genes=9, plots="z.adj", ...) {
      ordering <- match.arg(ordering)
      gene.progs <- private$getResults(name, "estimateGenePrograms")
      if (gene.progs$method == "fabia")
        stop("fabia is deprecated and plotting is not supported anymore")

      scores <- if (ordering == "similarity") gene.progs$sim.scores else gene.progs$loading.scores
      scores %<>% .[[program.id]]
      if (is.null(scores))
        stop("Can't find program", program.id)

      scores %<>% head(max.genes)
      return(self$plotGeneExpressionComparison(scores=scores, plots=plots, ...))
    },

    #' @description Plot cluster-free expression shift z-scores
    #' @param cell.groups cell type labels. Set to NULL if it shouldn't be shown
    #' @param plot.both.conditions show both case and control cells. Normally, showing control cells doesn't
    #' make sense, as control cells always have small distance from control.
    #' @param max.shift all shift values above `max.shift` are set to this value when plotting. Default: 95% of the shifts.
    #' @param font.size size range for cell type labels
    #' @param ... parameters forwarded to \link[sccore:embeddingPlot]{embeddingPlot}
    plotClusterFreeExpressionShifts = function(cell.groups=self$cell.groups, smooth=FALSE, beta=10, plot.na=FALSE, color.range=c("0", "97.5%"),
                                               alpha=0.2, font.size=c(3,5), palette=brewerPalette("RdYlBu"), rescale=TRUE, ...) {
      shifts <- private$getResults("cluster.free.expr.shifts", "estimateClusterFreeExpressionShifts")
      private$checkCellEmbedding()

      if (smooth) {
        mask <- is.na(shifts)
        shifts[mask] <- 1
        sr <- parseLimitRange(c("2.5%", "99%"), shifts)
        shifts %<>% pmax(sr[1]) %>% pmin(sr[2])

        shifts %<>% smoothSignalOnGraph(filter=function(...) heatFilter(..., beta=beta),
                                        graph=extractCellGraph(self$data.object))
        shifts[mask] <- NA
      }

      shifts %<>% na.omit()
      color.range %<>% parseLimitRange(shifts)
      shifts %<>% pmax(color.range[1]) %>% pmin(color.range[2])

      gg <- self$plotEmbedding(colors=shifts, plot.na=plot.na, alpha=alpha, ...)
      gg$scales$scales %<>% .[sapply(., function(s) !("colour" %in% s$aesthetics))]

      if (!is.null(cell.groups)) {
        ann.ls <- self$plotEmbedding(groups=cell.groups)$layers
        gg <- gg + ann.ls[[which(sapply(ann.ls, function(l) "GeomLabelRepel" %in% class(l$geom)))]]
      }

      colors <- palette(11)
      if (rescale && (color.range[1] < 1) && (color.range[2] > 1)) { # Ensure that 1.0 is in the middle (e.g. yellow)
        col.vals <- c(seq(color.range[1], 1, length.out=6)[1:5], seq(1, color.range[2], length.out=6)) %>%
          scales::rescale()
      } else {
        col.vals <- seq(color.range[1], color.range[2], length.out=11) %>% scales::rescale()
      }

      gg <- gg +
        scale_size_continuous(range=font.size, trans='identity', guide='none') +
        scale_color_gradientn(colors=colors, values=col.vals, name="Ratio", limits=color.range) +
        theme(legend.background = element_blank())
      return(gg)
    },

    plotMostChangedGenes = function(n.top.genes, method="z", min.z=0.5, min.lfc=1, max.score=20, cell.subset=NULL, excluded.genes=NULL, ...) {
      scores <- self$getMostChangedGenes(n.top.genes, method=method, min.z=min.z, min.lfc=min.lfc, max.score=max.score,
                                         cell.subset=cell.subset, excluded.genes=excluded.genes)
      self$plotGeneExpressionComparison(scores=scores, ...)
    },

    plotGeneExpressionComparison = function(genes=NULL, scores=NULL, max.expr="97.5%", plots=c("z.adj", "z", "expression"), min.z=qnorm(0.9),
                                            max.z=4, max.z.adj=NULL, max.lfc=3, smoothed=FALSE, gene.palette=dark.red.palette, z.palette=NULL, z.adj.palette=z.palette, lfc.palette=NULL, plot.na=-1,
                                            adj.list=NULL, build.panel=TRUE, nrow=1, ...) {
      unexpected.plots <- setdiff(plots, c("z.adj", "z", "lfc", "expression"))
      if (length(unexpected.plots) > 0) stop("Unexpected values in `plots`: ", unexpected.plots)

      if (is.null(genes)) {
        if (is.null(scores)) stop("Either 'genes' or 'scores' must be provided")
        genes <- names(scores)
      }

      if (length(plots) == 0) return(NULL)

      if (is.null(z.palette)) {
        if (is.null(self$sample.groups.palette)) {
          z.palette <- c('blue', 'grey90', 'red')
        } else {
          z.palette <- c(self$sample.groups.palette[self$ref.level], 'grey90', self$sample.groups.palette[self$target.level])
        }
        z.palette %<>% grDevices::colorRampPalette(space="Lab")
      }

      if (is.null(z.adj.palette)) z.adj.palette <- z.palette

      plot.parts <- self$test.results$cluster.free.de %>%
        prepareGeneExpressionComparisonPlotInfo(genes=genes, plots=plots, smoothed=smoothed, max.z=max.z, max.z.adj=max.z.adj, max.lfc=max.lfc,
                                                z.palette=z.palette, z.adj.palette=z.adj.palette, lfc.palette=lfc.palette)

      condition.per.cell <- self$getConditionPerCell()

      ggs <- lapply(genes, function(g) {
        lst <- list()

        title <- if (is.null(scores)) paste0(g, ". ") else paste0(g, ": ", signif(scores[g], 3), ". ")
        for (n in names(plot.parts)) {
          pp <- plot.parts[[n]]
          gg <- self$plotEmbedding(colors=pp$scores[,g], title=paste0(title, pp$title),
                                   color.range=c(-pp$max, pp$max), plot.na=plot.na, legend.title=pp$leg.title,
                                   palette=pp$palette, ...)

          if (n == "z.adj") {
            gg$scales$scales %<>% .[sapply(., function(s) !("colour" %in% s$aesthetics))]
            color.range <- c(-pp$max, pp$max)
            col.vals <- c(seq(color.range[1], -min.z, length.out=10), 0, seq(min.z, color.range[2], length.out=10)) %>%
              scales::rescale()
            gg <- gg + scale_color_gradientn(colors=pp$palette(21), values=col.vals, limits=color.range)
          }

          lst <- c(lst, list(gg))
          title <- ""
        }

        if ("expression" %in% plots) {
          expr <- extractGeneExpression(self$data.object, g)
          m.expr <- parseLimitRange(c(0, max.expr), expr)[2]
          lst <- lapply(unique(condition.per.cell), function(sg) {
            self$plotEmbedding(colors=expr, title=paste(title, sg), groups=condition.per.cell, subgroups=sg,
                               color.range=c(0, m.expr), legend.title="Expression", plot.na=FALSE, palette=gene.palette, ...)
          }) %>% {c(lst, .)}
          title <- ""
        }

        lst <- lapply(lst, function(x) x + theme(legend.background = element_blank()) + adj.list)
        if (build.panel) {
          lst <- if ((length(lst) > 1)) cowplot::plot_grid(plotlist=lst, nrow=nrow) else lst[[1]]
        }

        lst
      })

      if (length(genes) == 1) return(ggs[[1]])
      return(ggs)
    },

    getConditionPerCell = function() {
      self$sample.per.cell %>%
        {setNames(as.character(self$sample.groups[as.character(.)]), names(.))} %>%
        as.factor()
    },

    getJointCountMatrix = function(force=FALSE, raw=TRUE) {
      cache.name <- if (raw) "joint.count.matrix" else "joint.count.matrix.norm"
      if (force || is.null(self$cache[[cache.name]])) {
        self$cache[[cache.name]] <- extractJointCountMatrix(self$data.object, raw=raw)
      }

      return(self$cache[[cache.name]])
    },

    getGOEnvironmentOpen = function(org.db, verbose=FALSE, ignore.cache=NULL) {
      go.environment <- private$getGOEnvironment(org.db, verbose=verbose, ignore.cache=ignore.cache)
    }
  ),

  private = list(
    getResults=function(name, suggested.function=NULL) {
      if (!is.null(self$test.results[[name]]))
        return(self$test.results[[name]])

      msg <- paste0("A result named \"", name, "\" cannot be found.");
      if(!is.null(suggested.function)) {
        msg <- paste(msg, "Please first run", suggested.function)
      }
      stop(msg)
    },

    getTopGenes = function(n, gene.selection=c("z", "z.adj", "lfc", "expression", "od"), cm.joint=NULL,
                           min.expr.frac=0.0, excluded.genes=NULL, included.genes=NULL, ...) {
      gene.selection <- match.arg(gene.selection)
      if ((gene.selection %in% c("z", "lfc")) && is.null(self$test.results$cluster.free.de)) {
        warning("Please run estimateClusterFreeDE() first to use gene.selection='z' or 'lfc'. Fall back to gene.selection='expression'.")
        gene.selection <- "expression"
      }

      if (min.expr.frac > 0) {
        if (is.null(cm.joint)) {
          cm.joint <- self$getJointCountMatrix()
        }

        cm.joint@x <- 1 * (cm.joint@x > 0)
        excluded.genes %<>% union(colnames(cm.joint)[colMeans(cm.joint, na.rm=TRUE) < min.expr.frac])
      }

      if (gene.selection %in% c("z", "z.adj", "lfc")) {
        genes <- names(self$getMostChangedGenes(Inf, method=gene.selection, ...))
      } else if (gene.selection == "od") {
        genes <- extractOdGenes(self$data.object)
      } else { # expression
        if (is.null(cm.joint)) {
          cm.joint <- self$getJointCountMatrix()
        }

        cm.joint@x <- 1 * (cm.joint@x > 0)
        genes <- colMeans(cm.joint, na.rm=TRUE) %>% sort(decreasing=TRUE) %>% names()
      }

      if (is.null(included.genes)) {
        included.genes <- genes
      }
      genes %<>% setdiff(excluded.genes) %>% intersect(included.genes) %>% .[1:min(length(.), n)]
      if (is.finite(n) && (length(genes) < n))
        warning("Not enough genes pass the criteria. Returning ", length(genes), " genes.")

      return(genes)
    },

    getOntologyPvalueResults=function(genes, type, p.adj=0.05, min.genes=1,
                                      subtype=NULL, cell.subgroups=NULL, name = NULL) {
      if(!type %in% c("GO", "DO", "GSEA"))
        stop("'type' must be 'GO', 'DO', or 'GSEA'.")
      if(is.null(name)) {
        name <- type
      }

      if(!is.null(subtype) && !all(subtype %in% c("BP", "CC", "MF")))
        stop("'subtype' must be 'BP', 'CC', or 'MF'.")

      if((length(genes) != 1) || (!genes %in% c("down","up","all")))
        stop("'genes' must be 'down', 'up', or 'all'.")

      ont.res <- self$test.results[[name]]$res
      if(is.null(ont.res)) stop(paste0("No results found for '", type, "'. Please run 'estimateOntology' first."))

      ont.res %<>% preparePlotData(type, p.adj, min.genes)

      # Extract genes and subgroups
      if(type == "GSEA") {
        ont.res %<>% addGseaGroup() %>% rename(geneID=core_enrichment)
        if (genes == "up") {
          ont.res %<>% filter(enrichmentScore > 0)
        } else if (genes == "down") {
          ont.res %<>% filter(enrichmentScore < 0)
        }
      } else {
        ont.res %<>% .[[genes]]
      }

      if(is.null(ont.res))
        stop(paste0("No results found for ", genes, " genes for ", type, ".")) # TODO: Include GSEA

      if(!is.null(cell.subgroups)) {
        if(!cell.subgroups %in% unique(ont.res$Group))
          stop("'cell.subgroups' not found in results.")

        ont.res %<>% .[cell.subgroups]
      }

      if(!is.null(subtype)) {
        ont.res %<>% filter(Type %in% subtype)
      }

      return(ont.res)
    },

    addCellGroupsToEmbedding = function(gg.emb, cell.groups=self$cell.groups, font.size=c(2,4)) {
      gg.ann <- self$plotEmbedding(groups=cell.groups)
      ls <- gg.ann$layers %>% .[sapply(., function(l) "GeomLabelRepel" %in% class(l$geom))]
      if (length(ls) != 1) {
        warning("Can't find annotation layer\n")
        return(gg.emb)
      }

      return(gg.emb + ls[[1]] + scale_size_continuous(range=font.size, trans='identity', guide='none'))
    },

    extractCodaData = function(ret.groups=TRUE, cell.groups=self$cell.groups, cells.to.remove=NULL, cells.to.remain=NULL, samples.to.remove=NULL) {
      d.counts <- cell.groups %>% data.frame(anno=., group=self$sample.per.cell[names(.)]) %>%
        table() %>% rbind() %>% t()

      if(!is.null(cells.to.remove)) d.counts %<>% .[,!(colnames(.) %in% cells.to.remove)]
      if(!is.null(cells.to.remain)) d.counts %<>% .[,colnames(.) %in% cells.to.remain]
      if(!is.null(samples.to.remove)) d.counts %<>% .[!(rownames(.) %in% samples.to.remove),]

      if (!ret.groups)
        return(d.counts)

      d.groups <- (self$sample.groups[rownames(d.counts)] == self$target.level) %>%
        setNames(rownames(d.counts))

      return(list(d.counts = d.counts,
                  d.groups = d.groups))
    },

    #' @description Extract contours from embedding
    #' @param groups specify cell groups for contour, multiple cell groups are also supported
    #' @param conf confidence interval of contour
    getDensityContours = function(groups, color='white', linetype=2, conf="10%") {
      cnl <- sn(groups) %>%
        lapply(function(x) getDensityContour(self$embedding, cell.groups=self$cell.groups, linetype=linetype,
                                             group=x, conf=conf, color=color)) %>%
        do.call(c, .)
      return(cnl)
    },

    checkCellEmbedding = function(embedding=self$embedding) {
      if(is.null(embedding) || ncol(embedding) != 2)
        stop("self$embedding must contain 2D cell embedding")

      if(is.null(rownames(embedding)))
        stop("self$embedding must have rownames, equal to cell ids")
    },

    getGOEnvironment = function(org.db, verbose=FALSE, ignore.cache=NULL) {
      checkPackageInstalled("clusterProfiler", bioc=TRUE)
      if (!is.null(self$cache$go.environment)) {
        if (is.null(ignore.cache)) {
          message("Using stored GO environment. Use `ignore.cache=TRUE` if you want to re-estimate it. Set `ignore.cache=FALSE` to suppress this message.")
          return(self$cache$go.environment)
        }

        if (!ignore.cache) return(self$cache$go.environment)
      }

      if(class(org.db) != "OrgDb")
        stop("'org.db' must be of class 'OrgDb'. Please input an organism database.")

      self$cache$go.environment <- c("BP", "CC", "MF") %>% sn() %>%
        plapply(function(n) clusterProfiler:::get_GO_data(org.db, n, "ENTREZID") %>%
                  as.list() %>% as.environment(), n.cores=1, progress=verbose)
      return(self$cache$go.environment)
    },

    getClusterFreeDEInput = function(genes, min.edge.weight=0.0) {
      cm <- self$getJointCountMatrix(raw=FALSE)
      is.ref <- (self$sample.groups[levels(self$sample.per.cell)] == self$ref.level)

      adj.mat <- extractCellGraph(self$data.object) %>% igraph::as_adj()
      diag(adj.mat) <- 1
      cell.names <- intersect(rownames(cm), rownames(adj.mat))

      adj.mat %<>% .[cell.names, cell.names, drop=FALSE] %>% as("dgTMatrix")

      if (min.edge.weight > 1e-10) {
        samp.per.cell <- self$sample.per.cell[cell.names]
        adj.mat@x[(samp.per.cell[adj.mat@i + 1] != samp.per.cell[adj.mat@j + 1]) & (adj.mat@x < min.edge.weight)] <- 0.0
        adj.mat %<>% drop0() %>% as("dgTMatrix")
      }

      nns.per.cell <- split(adj.mat@j, adj.mat@i) %>% setNames(cell.names)
      cm %<>% .[cell.names, genes, drop=FALSE]

      return(list(cm=cm, adj.mat=adj.mat, is.ref=is.ref, nns.per.cell=nns.per.cell))
    }
  )
)<|MERGE_RESOLUTION|>--- conflicted
+++ resolved
@@ -170,7 +170,6 @@
                                                top.n.genes=NULL, ...) {
       count.matrices <- extractRawCountMatrices(self$data.object, transposed=TRUE)
 
-<<<<<<< HEAD
       if (verbose) cat("Filtering data... ")
       shift.inp <- filterExpressionDistanceInput(
         count.matrices, cell.groups=cell.groups,
@@ -179,42 +178,6 @@
         min.gene.frac=min.gene.frac, genes=genes, verbose=verbose
       )
       if (verbose) cat("done!\n")
-=======
-      self$test.results[[name]] <- count.matrices %>%
-        filterExpressionDistanceInput(cell.groups=self$cell.groups, sample.per.cell=self$sample.per.cell, sample.groups=self$sample.groups,
-                                      min.cells.per.sample=min.cells.per.sample, min.samp.per.type=min.samp.per.type, min.gene.frac=min.gene.frac) %$%
-        estimateExpressionShiftMagnitudes(cms, sample.groups, cell.groups, dist=tolower(dist), within.group.normalization=within.group.normalization,
-                                          valid.comparisons=valid.comparisons, n.cells=n.cells, n.top.genes=n.top.genes, n.subsamples=n.subsamples,
-                                          min.cells=min.cells.per.sample, n.cores=n.cores, verbose=verbose, transposed.matrices=TRUE, ...)
-
-      return(invisible(self$test.results[[name]]))
-    },
-
-    estimateCommonExpressionShiftMagnitudes=function(sample.groups=self$sample.groups, cell.groups=self$cell.groups, n.cells=NULL, n.randomizations=50, n.subsamples=30, min.cells=10,
-                                                     n.cores=self$n.cores, verbose=self$verbose,  mean.trim=0.1, name='common.expression.shifts') {
-      if(length(levels(sample.groups))!=2) stop("'sample.groups' must be a 2-level factor describing which samples are being contrasted")
-
-      count.matrices <- extractRawCountMatrices(self$data.object, transposed=TRUE)
-
-      common.genes <- Reduce(intersect, lapply(count.matrices, colnames))
-      count.matrices %<>% lapply(`[`, , common.genes)
-
-      comp.matrix <- outer(sample.groups,sample.groups,'!='); diag(comp.matrix) <- FALSE
-
-
-      # get a cell sample factor, restricted to the samples being contrasted
-      cl <- lapply(count.matrices[names(sample.groups)], rownames)
-      cl <- rep(names(cl), sapply(cl, length)) %>% setNames(unlist(cl)) %>%  as.factor()
-
-      # cell factor
-      cf <- cell.groups
-      cf <- cf[names(cf) %in% names(cl)]
-
-      # if(is.null(n.cells)) {
-      #   n.cells <- min(table(cf)) # use the size of the smallest group
-      #   if(verbose) cat('setting group size of ',n.cells,' cells for comparisons\n')
-      # }
->>>>>>> 1840a972
 
       if (!is.null(n.pcs)) {
         if (!is.null(top.n.genes) && n.pcs > top.n.genes) {
@@ -368,8 +331,8 @@
     #' @param target.level Reference level in 'sample.groups', e.g., case, diseased (default from self)
     #' @param common.genes Only investigate common genes across cell groups (default=FALSE)
     #' @param cooks.cutoff cooksCutoff for DESeq2 (default=FALSE)
-    
-    
+
+
     #' @param test which DESeq2 test to use (options: "LRT" (default), "Wald")
     #' @param cooks.cutoff cooksCutoff for DESeq2 (default=FALSE)
     #' @param min.cell.count minimum number of cells that need to be present in a given cell type in a given sample in order to be taken into account (default=10)
@@ -490,7 +453,7 @@
       de.res <- if(length(de.res) > 1) summarizeDEResamplingResults(de.res) else de.res[[1]]
       de.res %<>% appendStatisticsToDE(expr.fracs)
       self$test.results[[name]] <- de.res
-      
+
       # TODO: add overall p-adjustment
 
       return(invisible(self$test.results[[name]]))
@@ -1131,11 +1094,11 @@
     #                                       log.y.axis = FALSE){
     #   de.res <- private$getResults(name, 'estimatePerCellTypeDE()')
     #   if(!all(sapply(names(de.res), function(x) 'subsamples' %in% names(de.res[[x]])))) stop('Resampling was not performed')
-    # 
+    #
     #   de.numbers <- estimateNumberOfTermsStability(de.res,
     #                                                p.adjust = p.adjust,
     #                                                pvalue.cutoff = pvalue.cutoff)
-    # 
+    #
     #   p <- plotStability(jaccards = de.numbers,
     #                      notch = notch,
     #                      show.jitter = show.jitter,
@@ -1247,7 +1210,7 @@
         palette <- c("#5e4fa2", "#3288bd", "#abdda4", "#fdae61", "#f46d43", "#9e0142") %>%
           colorRampPalette()
       }
-      
+
       if(!(color.var %in% names(de[[1]])))
         stop(paste(color.var, 'is not calculated'))
 
@@ -2318,10 +2281,10 @@
       }
 
 
-      gg <- plotContrastTree(tmp$d.counts, tmp$d.groups, self$ref.level, self$target.level, 
+      gg <- plotContrastTree(tmp$d.counts, tmp$d.groups, self$ref.level, self$target.level,
                              plot.theme=self$plot.theme, adjust.pvalues = adjust.pvalues,
                              h.method=h.method)
-      
+
       if (!is.null(palette)) {
         gg <- gg + scale_color_manual(values=palette)
       }

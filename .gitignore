# History files
.Rhistory
.Rapp.history

# Session Data files
.RData

# User-specific files
.Ruserdata

# Example code in package build process
*-Ex.R

# Output files from R CMD build
/*.tar.gz

# Output files from R CMD check
/*.Rcheck/

# RStudio files
.Rproj.user/

# produced vignettes
vignettes/*.html
vignettes/*.pdf

# OAuth2 token, see https://github.com/hadley/httr/releases/tag/v0.3
.httr-oauth

# knitr and R markdown default cache directories
*_cache/
/cache/

# Temporary files created by R markdown
*.utf8.md
*.knit.md

# R Environment Variables
.Renviron
inst/doc

*.so
*.o
*.a

.idea
<<<<<<< HEAD
cmake-build-debug
=======
*/cmake-build-*
>>>>>>> 79931c92
<|MERGE_RESOLUTION|>--- conflicted
+++ resolved
@@ -44,8 +44,4 @@
 *.a
 
 .idea
-<<<<<<< HEAD
-cmake-build-debug
-=======
-*/cmake-build-*
->>>>>>> 79931c92
+*/cmake-build-*
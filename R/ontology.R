--- conflicted
+++ resolved
@@ -15,16 +15,9 @@
 #' @param n.cores Number of cores to use (default=1)
 #' @return A list containing DE ENSEMBL gene IDs, and filtered DE genes
 #' @export
-<<<<<<< HEAD
 prepareOntologyData <- function(cms, de.raw, cell.groups, org.db, p.adj = 1, expr.cutoff = 0.05, universe = NULL, transposed = T,  verbose = T, n.cores = 1) {
   # Checks
   if (!requireNamespace("clusterProfiler", quietly = TRUE)) stop("You need 'clusterProfiler' to perform ontology analysis.")
-=======
-prepareOntologyData <- function(cms, de.raw, cell.groups, org.db, n.top.genes = 1e2, p.adj.cutoff = 0.05, expr.cutoff = 0.05, universe = NULL, transposed = T,  verbose = T, n.cores = 1) {
-  if (!requireNamespace("clusterProfiler", quietly = TRUE))
-    stop("You have to install 'clusterProfiler' package to perform ontology analysis")
-
->>>>>>> b987218e
   if(class(org.db) != "OrgDb") stop("'org.db' must be of class 'OrgDb'. Please input an organism database, e.g., org.Hs.eg.db for human data.")
 
   # Filter by p.adj and remove NA p-values
@@ -70,7 +63,7 @@
          up = de %>% dplyr::filter(Z > 0) %>% .[order(.$Z, decreasing = T),] %>% rownames(),
          all = de %>% .[order((.$Z %>% abs()), decreasing = T),] %>% rownames(),
          universe = de.raw[[x]] %>% .[order(.$Z, decreasing = T),] %>% {setNames(rownames(.), .$Z)}) # Universe contains all input genes
-    }) %>% setNames(groups) %>%
+  }) %>% setNames(groups) %>%
     lapply(lapply, function(y) if(length(y)) y) %>%
     lapply(plyr::compact)
 
@@ -97,12 +90,6 @@
 enrichGOOpt <- function(gene, org.db, go.environment, keyType = "ENTREZID", ont = "BP", pvalueCutoff = 0.05,
                         pAdjustMethod = "BH", universe=NULL, qvalueCutoff = 0.2, minGSSize = 5,
                         maxGSSize = 500, readable = FALSE, pool = FALSE) {
-  if (!requireNamespace("clusterProfiler", quietly = TRUE))
-    stop("You have to install 'clusterProfiler' package to perform ontology analysis")
-
-  if (!requireNamespace("DOSE", quietly = TRUE))
-    stop("You have to install 'DOSE' package to perform ontology analysis")
-
   ont %<>% toupper %>% match.arg(c("BP", "CC", "MF"))
 
   res <- clusterProfiler:::enricher_internal(gene, pvalueCutoff = pvalueCutoff,
@@ -152,21 +139,59 @@
     lapply(function(ont) enrichGSEGOOpt(go.environment=go.environment[[ont]], ont=ont, ...))
 }
 
-groupOntologiesByCluster <- function(ont.clust.df, field="ClusterName") {
-  order.anno <- ont.clust.df$Group %>% unique %>% .[order(.)]
-
-  df <- ont.clust.df %>%
-    group_by(Group, CN=.[[field]]) %>%
+#' @title Distance between terms
+#' @description Calculate distance matrix between ontology terms
+#' @param ont.res Results from prepareOntologyData (default: stored list)
+#' @return Distance matrix
+distanceBetweenTerms <- function(ont.res) {
+  genes.per.go <- sapply(ont.res$geneID, strsplit, "/") %>% setNames(ont.res$Description)
+  all.go.genes <- unique(unlist(genes.per.go))
+  all.gos <- unique(ont.res$Description)
+
+  genes.per.go.mat <- matrix(0, length(all.go.genes), length(all.gos)) %>%
+    `colnames<-`(all.gos) %>% `rownames<-`(all.go.genes)
+
+  for (i in 1:length(genes.per.go)) {
+    genes.per.go.mat[genes.per.go[[i]], ont.res$Description[[i]]] <- 1
+  }
+
+  return(dist(t(genes.per.go.mat), method="binary"))
+}
+
+#' @title Get ontology summary
+#' @description Get summary
+#' @param ont.res Results from prepareOntologyData (default: stored list)
+#' @return Data frame
+getOntologySummary <- function(ont.res) {
+  go_dist <- distanceBetweenTerms(ont.res)
+  clusts <- hclust(go_dist) %>%
+    cutree(h=0.75)
+
+  ont.res %<>% mutate(Clust=clusts[Description])
+
+  name_per_clust <- ont.res %>%
+    group_by(Clust, Description) %>%
+    summarise(pvalue=exp(mean(log(pvalue)))) %>%
+    split(.$Clust) %>%
+    sapply(function(df) df$Description[which.min(df$pvalue)])
+
+  ont.res %<>% mutate(ClustName=name_per_clust[as.character(Clust)])
+
+  order.anno <- ont.res$Group %>% unique %>% .[order(.)]
+
+  df <- ont.res %>%
+    group_by(Group, ClustName) %>%
     summarise(p.adjust=min(p.adjust)) %>%
-    ungroup() %>%
-    mutate(p.adjust=log10(p.adjust)) %>%
+    ungroup %>%
+    mutate(p.adjust=-log10(p.adjust)) %>%
     tidyr::spread(Group, p.adjust) %>%
     as.data.frame() %>%
-    set_rownames(.$CN) %>%
+    set_rownames(.$ClustName) %>%
     .[, 2:ncol(.)] %>%
     .[, order.anno[order.anno %in% colnames(.)]]
 
   df[is.na(df)] <- 0
+
   return(df)
 }
 
@@ -201,7 +226,6 @@
   })
 }
 
-<<<<<<< HEAD
 #' @title Estimate ontology
 #' @description  Calculate ontologies based on DEs
 #' @param type Ontology type, either GO (gene ontology) or DO (disease ontology). Please see DOSE package for more information.
@@ -256,14 +280,14 @@
   if(type=="DO") {
     # TODO enable mapping to human genes for non-human data https://support.bioconductor.org/p/88192/
     res <- sccore:::plapply(names(de.gene.ids), function(id) suppressWarnings(lapply(de.gene.ids[[id]][-length(de.gene.ids[[id]])],
-                                                                                          DOSE::enrichDO,
-                                                                                          pAdjustMethod=p.adjust.method,
-                                                                                          universe=de.gene.ids[[id]][["universe"]],
-                                                                                          readable=readable,
-                                                                                          qvalueCutoff = qvalueCutoff,
-                                                                                          minGSSize = minGSSize,
-                                                                                          maxGSSize = maxGSSize)),
-                                 n.cores=1, progress=verbose) %>%
+                                                                                     DOSE::enrichDO,
+                                                                                     pAdjustMethod=p.adjust.method,
+                                                                                     universe=de.gene.ids[[id]][["universe"]],
+                                                                                     readable=readable,
+                                                                                     qvalueCutoff = qvalueCutoff,
+                                                                                     minGSSize = minGSSize,
+                                                                                     maxGSSize = maxGSSize)),
+                            n.cores=1, progress=verbose) %>%
       setNames(names(de.gene.ids))
   } else if(type=="GO") {
     if(verbose) cat("Estimating enriched ontologies ... \n")
@@ -401,9 +425,9 @@
       lapply(function(ct) {
         lapply(ont.res[[ct]] %>% names(), function(ont) {
           dplyr::mutate(ont.res[[ct]][[ont]], Type = ont)
-          }) %>% setNames(ont.res[[ct]] %>% names()) %>%
-            dplyr::bind_rows()
-        }) %>% setNames(ont.res %>% names())
+        }) %>% setNames(ont.res[[ct]] %>% names()) %>%
+          dplyr::bind_rows()
+      }) %>% setNames(ont.res %>% names())
 
     # Filter by min. number of genes per pathway
     if(min.genes > 1) {
@@ -418,60 +442,10 @@
         g
       })
     }
-=======
-### Estimate Ontology
-
-estimateDO <- function(de.gene.ids, p.adj=0.05, verbose=TRUE, ...) {
-  dir.names <- c("down", "up", "all")
-  if (!requireNamespace("DOSE", quietly = TRUE))
-    stop("You have to install 'DOSE' package to perform ontology analysis")
-
-  # TODO enable mapping to human genes for non-human data https://support.bioconductor.org/p/88192/
-  ont.list <- sccore:::plapply(names(de.gene.ids), function(id)
-    suppressWarnings(lapply(de.gene.ids[[id]][-length(de.gene.ids[[id]])],
-                            DOSE::enrichDO, universe=de.gene.ids[[id]][["universe"]],
-                            ...)),
-    n.cores=1, progress=verbose) %>%
-    lapply(lapply, function(x) if(length(x)) x@result else x) %>%
-    setNames(names(de.gene.ids))
-
-  # Split into different fractions
-  ont.list <- dir.names %>%
-    lapply(function(x) lapply(ont.list, `[[`, x)) %>%
-    setNames(dir.names) %>%
-    lapply(plyr::compact) #Remove empty entries
-
-  df <- ont.list %>% filterOntologies(p.adj = p.adj) %>% ontologyListToDf()
-
-  return(list(df=df))
-}
-
-extractGOEnvironment <- function(org.db, verbose) {
-  if(class(org.db) != "OrgDb")
-    stop("'org.db' must be of class 'OrgDb'. Please input an organism database.")
-
-  if(verbose) cat("Extracting environment data ... \n")
-  go.environment <- c("BP", "CC", "MF") %>%
-    sccore:::sn() %>%
-    sccore:::plapply(function(n) clusterProfiler:::get_GO_data(org.db, n, "ENTREZID") %>%
-                       as.list() %>%
-                       as.environment(), n.cores=1, progress=verbose)
-
-  return(go.environment)
-}
-
-estimateGO <- function(de.gene.ids, org.db=NULL, go.environment = NULL, p.adj=0.05, verbose=T, min.genes = 0, ...) {
-  dir.names <- c("down", "up", "all")
-  if(is.null(go.environment)) {
-    go.environment <- extractGOEnvironment(org.db, verbose=verbose)
-  } else {
-    message("Using stored GO environment. To extract again, rerun with 'go.environment = NULL'.")
->>>>>>> b987218e
   }
   return(ont.res)
 }
 
-<<<<<<< HEAD
 twist <- function(x) {
   x %>% names() %>% as.numeric() %>% setNames(x)
 }
@@ -659,94 +633,4 @@
       NULL;
     }
   }) %>% setNames(names(ont.fam))
-=======
-  if(verbose) cat("Estimating enriched ontologies ... \n")
-  ont.list <- sccore:::plapply(names(de.gene.ids), function(id)
-    suppressWarnings(estimateEnrichedGO(de.gene.ids[[id]][-length(de.gene.ids[[id]])],
-                                        go.environment = go.environment, universe=de.gene.ids[[id]][["universe"]],
-                                        org.db=org.db, ...)),
-    progress = verbose, n.cores = 1) %>%
-    setNames(names(de.gene.ids))
-
-  #Split into different fractions
-  ont.list <- dir.names %>%
-    lapply(function(x) lapply(ont.list, lapply, `[[`, x)) %>%
-    setNames(dir.names)
-
-  #Remove empty entries
-  ont.list %<>% lapply(lapply, plyr::compact) %>%
-    lapply(lapply, function(x) if(length(x)) x) %>%
-    lapply(plyr::compact)
-
-  ont.list %<>%
-    names() %>%
-    lapply(function(dir) {
-      lapply(ont.list[[dir]] %>% names(), function(group) {
-        lapply(ont.list[[dir]][[group]] %>% names, function(go) {
-          dplyr::mutate(ont.list[[dir]][[group]][[go]], Type = go)
-        }) %>% setNames(ont.list[[dir]][[group]] %>% names()) %>%
-          dplyr::bind_rows()
-      }) %>% setNames(ont.list[[dir]] %>% names())
-    }) %>% setNames(dir.names)
-
-  ont.list %<>% filterOntologies(p.adj = p.adj)
-
-  res <- ont.list %>% ontologyListToDf()
-
-  # Filter by min. number of genes per pathway
-  if(min.genes > 0) {
-    res %<>% lapply(function(g) {
-      if(class(g) != "character") {
-        idx <- g$GeneRatio %>%
-          strsplit("/", fixed=T) %>%
-          sapply(`[[`, 1)
-
-        return(g[idx > min.genes,])
-      }
-      g
-    })
-  }
-
-  return(list(df=res, go.environment=go.environment))
-}
-
-### Clustering
-
-#' @title Distance between terms
-#' @description Calculate distance matrix between ontology terms
-#' @param ont.res Results from prepareOntologyData (default: stored list)
-#' @return Distance matrix
-distanceBetweenTerms <- function(ont.res) {
-  genes.per.go <- sapply(ont.res$geneID, strsplit, "/") %>% setNames(ont.res$Description)
-  all.go.genes <- unique(unlist(genes.per.go))
-  all.gos <- unique(ont.res$Description)
-
-  genes.per.go.mat <- matrix(0, length(all.go.genes), length(all.gos)) %>%
-    `colnames<-`(all.gos) %>% `rownames<-`(all.go.genes)
-
-  for (i in 1:length(genes.per.go)) {
-    genes.per.go.mat[genes.per.go[[i]], ont.res$Description[[i]]] <- 1
-  }
-
-  return(dist(t(genes.per.go.mat), method="binary"))
-}
-
-clusterIndividualGOs <- function(gos, cut.h) {
-  clusts.per.go <- lapply(gos, distanceBetweenTerms) %>% lapply(function(ld)
-    if (ncol(as.matrix(ld)) == 1) 1 else {hclust(ld) %>% cutree(h=cut.h)})
-
-  clust.df <- names(gos) %>%
-    lapply(function(n) mutate(gos[[n]], Cluster=clusts.per.go[[n]])) %>%
-    Reduce(rbind, .) %>%
-    mutate(Cluster=factor(Cluster, levels=c(0, unique(Cluster)))) %>%
-    select(Group, Cluster, Description) %>%
-    tidyr::spread(Group, Cluster) %>% as.data.frame() %>%
-    set_rownames(.$Description) %>% .[, 2:ncol(.)]
-
-  return(clust.df)
-}
-
-getOntClustField <- function(type, genes) {
-  return(paste(type, genes, "clusters", sep="."))
->>>>>>> b987218e
 }
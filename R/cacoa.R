--- conflicted
+++ resolved
@@ -565,9 +565,9 @@
     #' @param cells.to.remove Vector of cell types to remove from the composition
     #' @param cells.to.remain Vector of cell types to remain in the composition
     #' @return A ggplot2 object
-    plotProportions=function(legend.position = "right", 
-                             cell.groups = self$cell.groups, 
-                             sample.per.cell = self$sample.per.cell, 
+    plotProportions=function(legend.position = "right",
+                             cell.groups = self$cell.groups,
+                             sample.per.cell = self$sample.per.cell,
                              sample.groups = self$sample.groups,
                              cells.to.remove = NULL,
                              cells.to.remain = NULL) {
@@ -578,16 +578,16 @@
       if(is.null(sample.per.cell)) stop("'sample.per.cell' must be provided either during the object initialization or during this function call")
 
       if(is.null(cells.to.remove) && is.null(cells.to.remain)){
-        plotProportions(legend.position = legend.position, cell.groups = cell.groups, sample.per.cell = sample.per.cell, sample.groups = sample.groups)  
+        plotProportions(legend.position = legend.position, cell.groups = cell.groups, sample.per.cell = sample.per.cell, sample.groups = sample.groups)
       }else{  # Anna modified
-        plotProportionsSubset(legend.position = legend.position, 
-                        cell.groups = cell.groups, 
-                        sample.per.cell = sample.per.cell, 
+        plotProportionsSubset(legend.position = legend.position,
+                        cell.groups = cell.groups,
+                        sample.per.cell = sample.per.cell,
                         sample.groups = sample.groups,
                         cells.to.remove = cells.to.remove,
                         cells.to.remain = cells.to.remain)
       }
-      
+
     },
 
     #' @description Plot the cell numbers per sample
@@ -617,11 +617,11 @@
 
       # Construct sample groups and count data
       # ---- The following can be significantly reduced
-      d.counts <- data.frame(anno=self$cell.groups, 
+      d.counts <- data.frame(anno=self$cell.groups,
                              group=self$sample.per.cell[match(names(self$cell.groups), names(self$sample.per.cell))]) %>%
         table  %>% rbind %>% t
       if(!is.null(cells.to.remove)) d.counts = d.counts[,!(colnames(d.counts) %in% cells.to.remove)]
-      
+
       d.groups = self$sample.groups[rownames(d.counts)] == self$target.level
       names(d.groups) <- rownames(d.counts)
       # ----
@@ -639,39 +639,29 @@
       if((is.null(self$ref.level) || is.null(self$target.level)) && (length(levels(self$sample.groups)) != 2)) stop('Only two levels should be provided')
       if(is.null(self$ref.level)) self$ref.level = setdiff(levels(self$sample.groups), self$target.level)
       if(is.null(self$target.level)) self$target.level = setdiff(levels(self$sample.groups), self$ref.level)
-<<<<<<< HEAD
-
-=======
-      
-      
->>>>>>> 4b36e8a2
+
       # Construct sample groups and count data
       # ---- The following can be significantly reduced
-      d.counts <- data.frame(anno=self$cell.groups, 
+      d.counts <- data.frame(anno=self$cell.groups,
                              group=self$sample.per.cell[match(names(self$cell.groups), names(self$sample.per.cell))]) %>%
         table  %>% rbind %>% t
-      
+
       if(!is.null(cells.to.remain)) d.counts = d.counts[,colnames(d.counts) %in% cells.to.remain]
       if(!is.null(cells.to.remove)) d.counts = d.counts[,!(colnames(d.counts) %in% cells.to.remove)]
       if(!is.null(samples.to.remove)) d.counts = d.counts[!(rownames(d.counts) %in% samples.to.remove),]
-      
+
       d.groups = self$sample.groups[rownames(d.counts)] == self$target.level
       names(d.groups) <- rownames(d.counts)
       # ----
 
       plotCdaSpace(d.counts, d.groups)
-      
+
     },
 
     #' @description Plot contrast tree
-<<<<<<< HEAD
-    #' @return A ggplot2 object
-    plotContrastTree=function() {
-=======
-    #' @return A ggplot2 object  
+    #' @return A ggplot2 object
     plotContrastTree=function(cells.to.remain = NULL,
                               cells.to.remove = NULL) {
->>>>>>> 4b36e8a2
       # Cope with levels
       if(is.null(self$ref.level) && is.null(self$target.level)) stop('Target or Reference levels must be provided')
       if((is.null(self$ref.level) || is.null(self$target.level)) && (length(levels(self$sample.groups)) != 2)) stop('Only two levels should be provided')
@@ -680,13 +670,13 @@
 
       # Construct sample groups and count data
       # ---- The following can be significantly reduced
-      d.counts <- data.frame(anno=self$cell.groups, 
+      d.counts <- data.frame(anno=self$cell.groups,
                              group=self$sample.per.cell[match(names(self$cell.groups), names(self$sample.per.cell))]) %>%
         table  %>% rbind %>% t
-      
+
       if(!is.null(cells.to.remain)) d.counts = d.counts[,colnames(d.counts) %in% cells.to.remain]
       if(!is.null(cells.to.remove)) d.counts = d.counts[,!(colnames(d.counts) %in% cells.to.remove)]
-      
+
       d.groups = self$sample.groups[rownames(d.counts)] == self$target.level
       names(d.groups) <- rownames(d.counts)
       # ----
@@ -695,19 +685,14 @@
     },
 
     #' @description Plot Loadings
-<<<<<<< HEAD
-    #' @return A ggplot2 object
-    plotCellLoadings=function(n.cell.counts = 1000, n.seed = 239, aplha = 0.01){
-=======
-    #' @return A ggplot2 object 
-    estimateCellLoadings=function(n.cell.counts = 1000, 
-                              n.seed = 239, 
+    #' @return A ggplot2 object
+    estimateCellLoadings=function(n.cell.counts = 1000,
+                              n.seed = 239,
                               aplha = 0.01,
                               cells.to.remove = NULL,
                               cells.to.remain = NULL,
                               samples.to.remove = NULL,
                               signif.threshold = 0.2){
->>>>>>> 4b36e8a2
       # Cope with levels
       if(is.null(self$ref.level) && is.null(self$target.level)) stop('Target or Reference levels must be provided')
       if((is.null(self$ref.level) || is.null(self$target.level)) && (length(levels(self$sample.groups)) != 2)) stop('Only two levels should be provided')
@@ -716,75 +701,73 @@
 
       # Construct sample groups and count data
       # ---- The following can be significantly reduced
-      d.counts <- data.frame(anno=self$cell.groups, 
+      d.counts <- data.frame(anno=self$cell.groups,
                              group=self$sample.per.cell[match(names(self$cell.groups), names(self$sample.per.cell))]) %>%
         table  %>% rbind %>% t
       if(!is.null(cells.to.remove)) d.counts = d.counts[,!(colnames(d.counts) %in% cells.to.remove)]
       if(!is.null(cells.to.remain)) d.counts = d.counts[,colnames(d.counts) %in% cells.to.remain]
       if(!is.null(samples.to.remove)) d.counts = d.counts[!(rownames(d.counts) %in% samples.to.remove),]
-      
+
       d.groups = self$sample.groups[rownames(d.counts)] == self$target.level
       names(d.groups) <- rownames(d.counts)
       # ----
-      
+
       self$test.results[['cda']] <- resampleContrast(d.counts, d.groups,
-                                                     n.cell.counts = n.cell.counts, 
+                                                     n.cell.counts = n.cell.counts,
                                                      n.seed = n.seed)
-      
-      
+
+
       balances = self$test.results$cda$balances
       n.bal = ncol(balances)
       n.plus = rowSums(balances[,2:n.bal] > 0)
       n.minus = rowSums(balances[,2:n.bal] < 0)
       perm.frac = mapply(function(num1, num2) min(num1, num2), n.plus, n.minus) /
         mapply(function(num1, num2) max(num1, num2), n.plus, n.minus)
-      
+
       cda.top.cells = names(perm.frac)[perm.frac < signif.threshold]
-      
+
       self$test.results[['cda.top.cells']] = cda.top.cells
-      
+
       return(invisible(self$test.results[['cda']]))
     },
-    
-    estimateGaPartiotion=function(n.cell.counts = 1000, 
-                                  n.seed = 239, 
+
+    estimateGaPartiotion=function(n.cell.counts = 1000,
+                                  n.seed = 239,
                                   aplha = 0.01,
                                   cells.to.remain = NULL,
                                   cells.to.remove = NULL,
                                   samples.to.remove = NULL){
       # Cope with levels
       if(is.null(self$ref.level) && is.null(self$target.level)) stop('Target or Reference levels must be provided')
-      if((is.null(self$ref.level) || is.null(self$target.level)) && (length(levels(self$sample.groups)) != 2)) stop('Only two levels should be provided') 
+      if((is.null(self$ref.level) || is.null(self$target.level)) && (length(levels(self$sample.groups)) != 2)) stop('Only two levels should be provided')
       if(is.null(self$ref.level)) self$ref.level = setdiff(levels(self$sample.groups), self$target.level)
       if(is.null(self$target.level)) self$target.level = setdiff(levels(self$sample.groups), self$ref.level)
-      
+
       # Construct sample groups and count data
       # ---- The following can be significantly reduced
-      d.counts <- data.frame(anno=self$cell.groups, 
+      d.counts <- data.frame(anno=self$cell.groups,
                              group=self$sample.per.cell[match(names(self$cell.groups), names(self$sample.per.cell))]) %>%
         table  %>% rbind %>% t
-      
+
       if(!is.null(cells.to.remain)) d.counts = d.counts[,colnames(d.counts) %in% cells.to.remain]
       if(!is.null(cells.to.remove)) d.counts = d.counts[,!(colnames(d.counts) %in% cells.to.remove)]
       if(!is.null(samples.to.remove)) d.counts = d.counts[!(rownames(d.counts) %in% samples.to.remove),]
-      
+
       d.groups = self$sample.groups[rownames(d.counts)] == self$target.level
       names(d.groups) <- rownames(d.counts)
       # ----
-<<<<<<< HEAD
-=======
-      
+
       ga.res = gaPartition(d.counts, d.groups)
-      
+
       self$test.results[['ga.partition']] <- rownames(t(ga.res[1,ga.res[1,] != 0,drop=FALSE]))
-      
+
       return(invisible(self$test.results[['ga.partition']]))
     },
-    
+
     #' @description Plot Loadings
-    #' @return A ggplot2 object 
-    plotCellLoadings = function(n.cell.counts = 1000, 
-                              n.seed = 239, 
+    #' @return A ggplot2 object
+    plotCellLoadings = function(n.cell.counts = 1000,
+                              n.seed = 239,
                               aplha = 0.01,
                               font.size = 16,
                               cells.to.remove = NULL,
@@ -794,96 +777,89 @@
       if((is.null(self$ref.level) || is.null(self$target.level)) && (length(levels(self$sample.groups)) != 2)) stop('Only two levels should be provided')
       if(is.null(self$ref.level)) self$ref.level = setdiff(levels(self$sample.groups), self$target.level)
       if(is.null(self$target.level)) self$target.level = setdiff(levels(self$sample.groups), self$ref.level)
-      
+
       if(is.null(self$test.results$cda)) self$estimateCellLoadings(n.cell.counts = n.cell.counts,
                                                      n.seed = n.seed,
                                                      aplha = aplha,
                                                      cells.to.remove = cells.to.remove,
                                                      samples.to.remove = samples.to.remove)
-      
-      plotCellLoadings(self$test.results[['cda']], 
-                       aplha = aplha, 
+
+      plotCellLoadings(self$test.results[['cda']],
+                       aplha = aplha,
                        n.significant.cells = length(self$test.results$cda.top.cells),
                        font.size = font.size)
     },
-    
-    extimateWilcoxonTest = function(cell.groups = self$cell.groups, 
-                                     sample.per.cell = self$sample.per.cell, 
+
+    extimateWilcoxonTest = function(cell.groups = self$cell.groups,
+                                     sample.per.cell = self$sample.per.cell,
                                      sample.groups = self$sample.groups,
                                      cells.to.remove = NULL,
                                      cells.to.remain = NULL){
-      
-      p.vals <- calcWilcoxonTest(cell.groups = cell.groups, 
-                                 sample.per.cell = sample.per.cell, 
+
+      p.vals <- calcWilcoxonTest(cell.groups = cell.groups,
+                                 sample.per.cell = sample.per.cell,
                                  sample.groups = sample.groups,
                                  cells.to.remove = cells.to.remove,
                                  cells.to.remain = cells.to.remain)
-      
+
       self$test.results[['p.vals.balances']] <- p.vals
       return(self$test.results[['p.vals.balances']])
->>>>>>> 4b36e8a2
 
       cda = resampleContrast(d.counts, d.groups,
                              n.cell.counts = n.cell.counts,
                              n.seed = n.seed)
       plotCellLoadings(cda$balances, aplha = aplha)
-<<<<<<< HEAD
-    }
-
-=======
-    },
-  
-    #' @description Estimate cell density in giving embedding 
+    },
+
+    #' @description Estimate cell density in giving embedding
     #' @param emb cell embedding matrix
     #' @param sample.per.cell  Named sample factor with cell names (default: stored vector)
     #' @param sample.groups @param sample.groups A two-level factor on the sample names describing the conditions being compared (default: stored vector)
     #' @param ref.level Reference sample group, e.g., ctrl, healthy, or untreated. (default: stored value)
     #' @param target.level target/disease level for sample.group vector
     #' @param bins number of bins for density esitmation, default 400
-    #' @param by.sample  if TRUE, density will esitmated by sample and quantiles normlization will applied to indivisual sample. If FALSE, cell fraction need to be provided and density will simply esitmated by fraction. 
-    #' @add.ponits add.ponits  show cells in density plot     
+    #' @param by.sample  if TRUE, density will esitmated by sample and quantiles normlization will applied to indivisual sample. If FALSE, cell fraction need to be provided and density will simply esitmated by fraction.
+    #' @add.ponits add.ponits  show cells in density plot
     estimateCellDensity=function(emb,fraction=NULL,anoSample=NULL,ref.level,target.level,bins=400,by.sample=TRUE){
-    
+
       if(is.null(emb)) stop("'emb' must be provided either during the object initialization or during this function call")
-      
+
       if(is.null(self$sample.per.cell)) stop("'sample.per.cell' must be provided either during the object initialization or during this function call")
-      
+
       if(is.null(self$sample.groups)) stop("'sample.groups' must be provided either during the object initialization or during this function call")
-      
+
       if(is.null(self$ref.level)) stop("'ref.level' must be provided either during the object initialization or during this function call")
-      
+
       if(is.null(self$target.level)) stop("'target.level' must be provided either during the object initialization or during this function call")
-      
->>>>>>> 4b36e8a2
 
       anoSample=self$sample.per.cell
       ref.level=self$ref.level
       target.level=self$target.level
       sample.groups=self$sample.groups
-      
+
       self$test.results[['bins']]=bins
       res=estimateCellDensity(emb,anoSample=anoSample,sample.groups=sample.groups,bins=bins,ref.level=ref.level,target.level=target.level,fraction=fraction,by.sample=by.sample)
       self$test.results[['DensityMatrix']]=res[['denMatrix.nor']]
       self$test.results[['targetDensity']]=res[['density.fraction']][[target.level]]
       self$test.results[['refDensity']]=res[['density.fraction']][[ref.level]]
       self$test.results[['DiffDensity']]=res[['density.fraction']][[target.level]]-res[['density.fraction']][[ref.level]]
-      
-      # adjust embedding to the same density space 
+
+      # adjust embedding to the same density space
       x=emb[,1]
       y=emb[,2]
-      
+
       x=(x-range(x)[1])
       x=(x/max(x))*bins
-      
+
       y=(y-range(y)[1])
       y=(y/max(y))*bins
       emb2=data.frame(x=x,y=y)
       self$test.results[['density.emb']]=emb2
       return(invisible(self$density[['bins']]))
-      
-    },
-    
-    ##' @description Plot cell density 
+
+    },
+
+    ##' @description Plot cell density
     ##' @param add.ponits default is TRUE, add points to cell density figure
     ##' @param fraction fraction must be provided when add.ponits is TRUE
     plotCellDensity=function(legend=NULL,title=NULL,grid=NULL,add.ponits=TRUE,fraction=NULL){
@@ -892,34 +868,34 @@
       target=self$target.level
       p1=plotDensity(cao$test.results$refDensity,bins=bins,col='B',legend=NULL,title=self$ref.level,grid=TRUE)
       p2=plotDensity(cao$test.results$targetDensity,bins=bins,col='B',legend=NULL,title=self$target.level,grid=TRUE)
-      
+
       if (add.ponits){
         if(is.null(fraction)) stop("'fraction' must be provided when add points")
-    
+
         emb=self$test.results$density.emb
         emb$Z=1
         nname1=names(fraction[fraction==ref])
         nname1=sample(nname1,min(2000,nrow(emb[nname1,])))
-        
+
         nname2=names(fraction[fraction==target])
         nname2=sample(nname2,min(2000,nrow(emb[nname2,])))
-        
-        p1=p1+geom_point(data=emb[nname1,],aes(x=x,y=y), col='#FCFDBFFF',size=0.00001,alpha=0.2)  
-        p2=p2+geom_point(data=emb[nname2,],aes(x=x,y=y), col='#FCFDBFFF',size=0.00001,alpha=0.2) 
+
+        p1=p1+geom_point(data=emb[nname1,],aes(x=x,y=y), col='#FCFDBFFF',size=0.00001,alpha=0.2)
+        p2=p2+geom_point(data=emb[nname2,],aes(x=x,y=y), col='#FCFDBFFF',size=0.00001,alpha=0.2)
         return(list('ref'=p1,'target'=p2))
       }
     },
-    
+
     ##' @description esitmate differential cell density
     ##' @param col color palettes, 4 different color palettes are supported; default is yellow-black-magenta; BWR: blue-white-red;  WR: white-read; B: magma in viridi;
     ##' @param fraction A two-level factor on the cell names describing the conditions being compared (default: stored vector)
-    ##' @method method to cacuated differential cell density of each bin; substract: target density minus ref density; entropy: estimated kl divergence entropy betwwen sample grapups ; t.test: zscore of t-test,global variacen is setting for t.test;     
+    ##' @method method to cacuated differential cell density of each bin; substract: target density minus ref density; entropy: estimated kl divergence entropy betwwen sample grapups ; t.test: zscore of t-test,global variacen is setting for t.test;
     DiffCellDensity=function(fraction=NULL,method='substract',legend=NULL,grid=TRUE,col='YBM',title=NULL){
       ref.level=self$ref.level
       target.level=self$target.level
       sample.groups=self$sample.groups
       bins=self$test.results$bins
-      
+
       DensityMatrix=self$test.results$DensityMatrix
       if (method=='entropy'){
         if(is.null(fraction)) stop("'fraction' must be provided when entropy was used")
@@ -928,9 +904,9 @@
                         title=title,grid=grid,legend=legend)
       return(p)
     },
-    
-    
-    #' @description esitmate expression distance between samples of each cell type  
+
+
+    #' @description esitmate expression distance between samples of each cell type
     ##' @param dist what distance measure to use: 'JS' - Jensen-Shannon divergence, 'cor' - Pearson's linear correlation on log transformed values
     ##' @param min.cluster.size minimum number of cells in a cluster (in a sample) for the distance to be estimated. default: 10
     esitmate.expression.dsiatnce=function(dist='JS',min.cells =10){
@@ -940,15 +916,15 @@
       self$test.results[['exp_disance']]=esitmate.expression.dsiatnce(count.matrices,samplef,cell.type,dist=dist,min.cells =min.cells)
       return(invisible(self$test.results[['exp_disance']]))
     },
-    
-    
-    #' @description Plot expression distance 
+
+
+    #' @description Plot expression distance
     #' @param disData esitmated cell expression distance with esitmate.expression.dsiatnce
     #' @param type output figure format to measure inter sample distance or intra sample distance;
     #' @param cell.Type default is null for weigeted expression distance across mutiple cell types, if setting, draw plot for specific cell type.
-    #' @return A ggplot2 object 
+    #' @return A ggplot2 object
     plotExpressionDistance=function(disData=NULL,cell.Type=NULL,type='inter'){
-      
+
       sample.groups=self$sample.groups
       if (is.null(disData)){
         disData=self$test.results[['exp_disance']]
